--- conflicted
+++ resolved
@@ -24,12 +24,9 @@
 #include <aws/common/array_list.h>
 #include <aws/common/byte_buf.h>
 #include <aws/common/hash_table.h>
-<<<<<<< HEAD
 #include <aws/cryptosdk/cipher.h>
 #include <aws/cryptosdk/edk.h>
-=======
 #include <aws/common/atomics.h>
->>>>>>> fe55d5cd
 #include <aws/cryptosdk/error.h>
 #include <aws/cryptosdk/header.h>
 
@@ -135,11 +132,7 @@
         if (memb_offset + sizeof((pbase->vtable)->fn_name) > (pbase->vtable)->vt_size || !(pbase->vtable)->fn_name) { \
             return aws_raise_error(AWS_ERROR_UNIMPLEMENTED); \
         } \
-<<<<<<< HEAD
-        ret = (*vtp)->fn_name(__VA_ARGS__); \
-=======
-        return (pbase->vtable)->fn_name(__VA_ARGS__); \
->>>>>>> fe55d5cd
+        ret = (pbase->vtable)->fn_name(__VA_ARGS__); \
     } while (0)
 
 /**
@@ -160,37 +153,32 @@
     } while (0)
 
 /**
-<<<<<<< HEAD
+ * Internal function: Decrement a refcount; return true if the object should be destroyed.
+ */
+static inline bool aws_cryptosdk_private_refcount_down(struct aws_atomic_var *refcount) {
+    size_t old_count = aws_atomic_fetch_sub_explicit(refcount, 1, aws_memory_order_relaxed);
+
+    assert(old_count != 0);
+
+    return old_count == 1;
+}
+
+/**
+ * Internal function: Increment a refcount.
+ */
+static inline void aws_cryptosdk_private_refcount_up(struct aws_atomic_var *refcount) {
+    size_t old_count = aws_atomic_fetch_add_explicit(refcount, 1, aws_memory_order_relaxed);
+
+    assert(old_count != 0 && old_count != SIZE_MAX);
+
+    // Suppress unused variable warning when NDEBUG is set
+    (void)old_count;
+}
+
+/**
  * Virtual tables for CMM and keyring. Any implementation should declare a static instance of
  * this, and the first element of the CMM or keyring struct should be a pointer to that static
- * virtual table.
-=======
- * Internal function: Decrement a refcount; return true if the object should be destroyed.
- */
-static inline bool aws_cryptosdk_private_refcount_down(struct aws_atomic_var *refcount) {
-    size_t old_count = aws_atomic_fetch_sub_explicit(refcount, 1, aws_memory_order_relaxed);
-
-    assert(old_count != 0);
-
-    return old_count == 1;
-}
-
-/**
- * Internal function: Increment a refcount.
- */
-static inline void aws_cryptosdk_private_refcount_up(struct aws_atomic_var *refcount) {
-    size_t old_count = aws_atomic_fetch_add_explicit(refcount, 1, aws_memory_order_relaxed);
-
-    assert(old_count != 0 && old_count != SIZE_MAX);
-
-    // Suppress unused variable warning when NDEBUG is set
-    (void)old_count;
-}
-
-/**
- * Virtual tables for CMM and keyring. Any implementation should declare a static instance of this,
- * and the first element of the CMM or keyring struct should be a pointer to that static virtual table.
->>>>>>> fe55d5cd
+ *
  */
 struct aws_cryptosdk_cmm_vt {
     /**
