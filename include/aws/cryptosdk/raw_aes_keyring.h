--- conflicted
+++ resolved
@@ -24,28 +24,11 @@
 #endif
 
 /**
-<<<<<<< HEAD
  * @defgroup raw_keyring Keyrings using local (raw) keys
  * @{
  */
 
 /**
- * Builds a keyring which does local AES-GCM encryption and decryption of data keys using
- * the bytes in the array provided as the AES key.
- *
- * Master key ID, provider ID and raw key bytes provided by the caller are copied into
- * the state of the KR, so those arrays do not need to be maintained while using the KR.
- * For maximum security, the caller should zero out the array of raw key bytes after
- * creating this object.
- *
- * The encryption context which is passed to this KR on encrypt and decrypt calls is
- * used as additional authenticated data (AAD) in the AES-GCM encryption of the data keys.
- * This means that the same encryption context must be present for both encryption and
- * decryption. The master key ID and provider ID are solely used to determine which master
- * key to use, so if they do not match, this KR will not find the encrypted data key to
- * decrypt. In other words, a raw AES KR which attempts to decrypt data previously
- * encrypted by another raw AES KR must have the same master key ID and provider ID.
-=======
  * A keyring which does local AES-GCM encryption and decryption of data keys using
  * the bytes in the array provided as the wrapping key.
  *
@@ -67,7 +50,6 @@
  * the namespace and name strings for each call. If you generate either or both of
  * the namespace and name strings using the AWS_STATIC_STRING_FROM_LITERAL macro,
  * all copies of these strings will be optimized out.
->>>>>>> e05b8cf0
  *
  * On failure returns NULL and sets an internal AWS error code.
  */
