--- conflicted
+++ resolved
@@ -17,10 +17,6 @@
 #define AWS_CRYPTOSDK_PRIVATE_CIPHER_H
 
 #include <aws/cryptosdk/cipher.h>
-#include <aws/cryptosdk/header.h>
-#include <aws/common/byte_buf.h>
-#include <stdlib.h>
-#include <stdint.h>
 
 /**
  * Internal cryptographic helpers.
@@ -29,26 +25,6 @@
 
 #define MAX_DATA_KEY_SIZE 32
 
-<<<<<<< HEAD
-=======
-struct aws_cryptosdk_alg_properties {
-    const char *md_name, *cipher_name;
-
-    /**
-     * Pointer to a structure containing crypto-backend-specific
-     * information. This is a forward-declared structure to keep it
-     * opaque to backend-independent code
-     */
-    const struct aws_cryptosdk_alg_impl *impl;
-
-    size_t data_key_len, content_key_len, iv_len, tag_len;
-
-    enum aws_cryptosdk_alg_id alg_id;
-};
-
-const struct aws_cryptosdk_alg_properties *aws_cryptosdk_alg_props(enum aws_cryptosdk_alg_id alg_id);
-
->>>>>>> 5c1d18f0
 struct data_key {
     uint8_t keybuf[MAX_DATA_KEY_SIZE];
 };
