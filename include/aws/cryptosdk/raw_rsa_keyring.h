--- conflicted
+++ resolved
@@ -23,10 +23,7 @@
 #endif
 
 /**
-<<<<<<< HEAD
  * @ingroup raw_keyring
-=======
->>>>>>> e05b8cf0
  * A keyring which does local RSA encryption and decryption of data keys using
  * the RSA keys provided as a null terminated C-string in PEM format.
  *
