--- conflicted
+++ resolved
@@ -227,7 +227,7 @@
 }
 
 
-static int test_assert_edk_name_space_and_info(const char *expected_name_space,
+static int test_assert_edk_name_space_and_key_name(const char *expected_name_space,
                                                 const char *expected_key_name,
                                                 struct aws_cryptosdk_edk *edk) {
     struct aws_byte_buf name_space_bb = aws_byte_buf_from_c_str(expected_name_space);
@@ -269,15 +269,9 @@
     for (struct aws_byte_buf *pt_datakey = pt_datakeys; pt_datakey !=  pt_datakeys + 2; pt_datakey++) {
         Testing::Edks edks(alloc);
 
-<<<<<<< HEAD
-    struct aws_cryptosdk_edk *edk;
-    TEST_ASSERT_SUCCESS(aws_array_list_get_at_ptr(&edks.encrypted_data_keys, (void **) &edk, 0));
-    TEST_ASSERT_SUCCESS(test_assert_edk_name_space_and_info("aws-kms", KEY_ARN_STR2, edk));
-=======
         struct aws_hash_table enc_context;
         test_enc_context_init_and_fill(&enc_context);
         auto kms_keyring = KmsKeyring::Builder().SetAllocator(alloc).SetKeyId(KEY_ARN_STR2).Build();
->>>>>>> e4a83fe8
 
         TEST_ASSERT_SUCCESS(aws_cryptosdk_keyring_on_encrypt(kms_keyring,
                                                              alloc,
@@ -289,7 +283,7 @@
 
         struct aws_cryptosdk_edk *edk;
         TEST_ASSERT_SUCCESS(aws_array_list_get_at_ptr(&edks.encrypted_data_keys, (void **) &edk, 0));
-        TEST_ASSERT_SUCCESS(test_assert_edk_provider_id_and_info("aws-kms", KEY_ARN_STR2, edk));
+        TEST_ASSERT_SUCCESS(test_assert_edk_name_space_and_key_name("aws-kms", KEY_ARN_STR2, edk));
 
         TEST_ASSERT_SUCCESS(test_keyring_datakey_decrypt_and_compare_with_pt_datakey(alloc,
                                                                                      pt_datakey,
@@ -309,24 +303,6 @@
     auto alg = AES_128_GCM_IV12_AUTH16_KDNONE_SIGNONE;
     auto alloc = aws_default_allocator();
 
-<<<<<<< HEAD
-    // make sure it encrypted with both keys
-    std::vector<const char *> keys = {KEY_ARN_STR2, KEY_ARN_STR1};
-    for (unsigned int i = 0; i < keys.size(); i++) {
-        struct aws_cryptosdk_edk *edk;
-        TEST_ASSERT_SUCCESS(aws_array_list_get_at_ptr(&edks.encrypted_data_keys, (void **) &edk, i));
-        TEST_ASSERT_SUCCESS(test_assert_edk_name_space_and_info("aws-kms", keys[i], edk));
-
-        auto decrypting_keyring = KmsKeyring::Builder().AppendKeyId(keys[i]).Build();
-        TEST_ASSERT_ADDR_NOT_NULL(decrypting_keyring);
-        TEST_ASSERT_SUCCESS(test_keyring_datakey_decrypt_and_compare_with_pt(alloc,
-                                                                             &plain_text,
-                                                                             decrypting_keyring,
-                                                                             &edks.encrypted_data_keys,
-                                                                             &enc_context,
-                                                                             alg));
-        aws_cryptosdk_keyring_release(decrypting_keyring);
-=======
     /* First iteration of loop, generate a data key. Second iteration, use the provided one. */
     struct aws_byte_buf pt_datakeys[2] = {{0}, aws_byte_buf_from_c_str("encrypt_me___16b")};
     for (struct aws_byte_buf *pt_datakey = pt_datakeys; pt_datakey !=  pt_datakeys + 2; pt_datakey++) {
@@ -350,7 +326,7 @@
         for (unsigned int i = 0; i < keys.size(); i++) {
             struct aws_cryptosdk_edk *edk;
             TEST_ASSERT_SUCCESS(aws_array_list_get_at_ptr(&edks.encrypted_data_keys, (void **) &edk, i));
-            TEST_ASSERT_SUCCESS(test_assert_edk_provider_id_and_info("aws-kms", keys[i], edk));
+            TEST_ASSERT_SUCCESS(test_assert_edk_name_space_and_key_name("aws-kms", keys[i], edk));
 
             auto decrypting_keyring = KmsKeyring::Builder().AppendKeyId(keys[i]).Build();
             TEST_ASSERT_ADDR_NOT_NULL(decrypting_keyring);
@@ -364,7 +340,6 @@
         }
         aws_byte_buf_clean_up(pt_datakey);
         aws_hash_table_clean_up(&enc_context);
->>>>>>> e4a83fe8
     }
     return 0;
 }
