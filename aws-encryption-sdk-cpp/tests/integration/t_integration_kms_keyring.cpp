/*
 * Copyright 2018 Amazon.com, Inc. or its affiliates. All Rights Reserved.
 *
 * Licensed under the Apache License, Version 2.0 (the "License"). You may not use
 * this file except in compliance with the License. A copy of the License is
 * located at
 *
 *     http://aws.amazon.com/apache2.0/
 *
 * or in the "license" file accompanying this file. This file is distributed on an
 * "AS IS" BASIS, WITHOUT WARRANTIES OR CONDITIONS OF ANY KIND, either express or
 * implied. See the License for the specific language governing permissions and
 * limitations under the License.
 */

#include <string.h>
#include <stdlib.h>
#include <stdio.h>

#include <mutex>
#include <vector>
#include <iostream>

#include <aws/common/common.h>
#include <aws/common/array_list.h>
#include <aws/core/Aws.h>
#include <aws/core/utils/logging/ConsoleLogSystem.h>
#include <aws/core/utils/logging/AWSLogging.h>
#include <aws/core/utils/memory/MemorySystemInterface.h>
#include <aws/core/utils/memory/stl/AWSString.h>
#include <aws/core/utils/Outcome.h>
#include <aws/kms/model/EncryptResult.h>
#include <aws/cryptosdk/session.h>
#include <aws/cryptosdk/default_cmm.h>
#include <aws/cryptosdk/private/cpputils.h>
#include <aws/cryptosdk/kms_keyring.h>
#include <test_keyring.h>
#include <edks_utils.h>

#include "testing.h"
#include "test_crypto.h"
#include "testutil.h"

using namespace Aws::Cryptosdk;
using Aws::Cryptosdk::Private::aws_string_from_c_aws_byte_buf;
using Aws::SDKOptions;

const char *CLASS_CTAG = "Test KMS";

/* This special test key has been configured to allow Encrypt, Decrypt, and GenerateDataKey operations from any
 * AWS principal and should be used when adding new KMS tests.
 * You should never use it in production!
 */
const char *KEY_ARN_STR1 = "arn:aws:kms:us-west-2:658956600833:key/b3537ef1-d8dc-4780-9f5a-55776cbb2f7f";
const char *KEY_ARN_STR1_REGION = Aws::Region::US_WEST_2;
const char *KEY_ARN_STR2 = "arn:aws:kms:eu-central-1:658956600833:key/75414c93-5285-4b57-99c9-30c1cf0a22c2";
const char *KEY_ARN_STR2_REGION = Aws::Region::EU_CENTRAL_1;

struct TestData {
    struct aws_allocator *alloc;
    struct aws_byte_buf pt_in;
    Aws::Client::ClientConfiguration client_configuration;
    std::shared_ptr<Aws::KMS::KMSClient> kms_client;

    TestData(Aws::String region = Aws::Region::US_WEST_2) :
        alloc(aws_default_allocator()),
        pt_in(aws_byte_buf_from_c_str("Hello, world!")) {
        client_configuration.region = region;

        // When running under valgrind, we can run slowly enough that requests timeout.
        // We'll bump these up to try to mitigate this.
        client_configuration.requestTimeoutMs = 10000;
        client_configuration.connectTimeoutMs = 10000;

        kms_client = Aws::MakeShared<Aws::KMS::KMSClient>(CLASS_CTAG, client_configuration);
    }
};

struct TestDataOut {
    uint8_t pt_out_buf[1024] = {0};
    uint8_t ct_out_buf[1024] = {0};
    struct aws_byte_buf ct_out;
    struct aws_byte_buf pt_out;
    TestDataOut() :
        ct_out(aws_byte_buf_from_array(ct_out_buf, sizeof(ct_out_buf))),
        pt_out(aws_byte_buf_from_array(pt_out_buf, sizeof(pt_out_buf))) {

    };
};

int encryptAndDecrypt_sameKeyring_returnSuccess(const char *key, const char *region) {
    TestData td(region);
    TestDataOut td_out;

    auto kms_keyring = KmsKeyring::Builder().SetAllocator(td.alloc).SetKmsClient(td.kms_client).SetKeyId(key).Build();

    TEST_ASSERT_SUCCESS(t_aws_cryptosdk_process(kms_keyring, AWS_CRYPTOSDK_ENCRYPT, &td.pt_in, &td_out.ct_out));

    TEST_ASSERT_SUCCESS(t_aws_cryptosdk_process(kms_keyring,
                                                AWS_CRYPTOSDK_DECRYPT,
                                                &td_out.ct_out,
                                                &td_out.pt_out));

    TEST_ASSERT(aws_byte_buf_eq(&td.pt_in, &td_out.pt_out) == true);

    aws_cryptosdk_keyring_release(kms_keyring);
    return 0;
}


int encryptAndDecrypt_sameKeyringKey1_returnSuccess() {
    return encryptAndDecrypt_sameKeyring_returnSuccess(KEY_ARN_STR1, KEY_ARN_STR1_REGION);
}

int encryptAndDecrypt_sameKeyringKey2_returnSuccess() {
    return encryptAndDecrypt_sameKeyring_returnSuccess(KEY_ARN_STR2, KEY_ARN_STR2_REGION);
}

/**
 * Encrypts plaintext at td.pt_in and stores it in td_out.ct_out with a temporary KmsKeyring
 */
int t_kms_keyring_encrypt(TestDataOut &td_out, TestData &td, const Aws::String &key_arn) {
    auto kms_keyring_encrypt = KmsKeyring::Builder().SetAllocator(td.alloc).SetKeyId(key_arn).Build();
    TEST_ASSERT_SUCCESS(t_aws_cryptosdk_process(kms_keyring_encrypt,
                                                AWS_CRYPTOSDK_ENCRYPT,
                                                &td.pt_in,
                                                &td_out.ct_out));
    aws_cryptosdk_keyring_release(kms_keyring_encrypt);
    return 0;
}

/**
 * Decrypts plaintext at td.pt_in and stores it in td_out.pt_out using a temporary KmsKeyring
 */
int t_kms_keyring_decrypt(TestDataOut &td_out, TestData &td, const Aws::String &key_arn) {
    auto kms_keyring_decrypt = KmsKeyring::Builder().SetAllocator(td.alloc).SetKeyId(key_arn).Build();
    TEST_ASSERT_SUCCESS(t_aws_cryptosdk_process(kms_keyring_decrypt,
                                                AWS_CRYPTOSDK_DECRYPT,
                                                &td_out.ct_out,
                                                &td_out.pt_out));
    aws_cryptosdk_keyring_release(kms_keyring_decrypt);
    return 0;
}

struct aws_cryptosdk_keyring *kms_keyring_with_two_keys() {
    auto keyring = KmsKeyring::Builder().AppendKeyId(KEY_ARN_STR2)
	.AppendKeyId(KEY_ARN_STR1)
	.SetDefaultRegion(KEY_ARN_STR2_REGION).Build();
    if (!keyring) abort();
    return keyring;
}

int encryptAndDecrypt_twoDistinctKeyrings_returnSuccess() {
    TestData td;
    TestDataOut td_out;

    TEST_ASSERT_SUCCESS(t_kms_keyring_encrypt(td_out, td, KEY_ARN_STR1));

    TEST_ASSERT_SUCCESS(t_kms_keyring_decrypt(td_out, td, KEY_ARN_STR1));

    TEST_ASSERT(aws_byte_buf_eq(&td.pt_in, &td_out.pt_out) == true);

    return 0;
}

int encryptAndDecrypt_oneKeyEncryptsTwoKeysForDecryptionConfigured_returnSuccess() {
    TestData td;
    TestDataOut td_out;

    TEST_ASSERT_SUCCESS(t_kms_keyring_encrypt(td_out, td, KEY_ARN_STR2));

    auto kms_keyring_decrypt = kms_keyring_with_two_keys();

    TEST_ASSERT_SUCCESS(t_aws_cryptosdk_process(kms_keyring_decrypt,
                                                AWS_CRYPTOSDK_DECRYPT,
                                                &td_out.ct_out,
                                                &td_out.pt_out));
    aws_cryptosdk_keyring_release(kms_keyring_decrypt);

    TEST_ASSERT(aws_byte_buf_eq(&td.pt_in, &td_out.pt_out) == true);

    return 0;
}

int encryptAndDecrypt_twoKeysEncryptsTwoKeyDecrypts_returnSuccess() {
    TestData td1, td2;
    TestDataOut td_out1, td_out2;

    td2.pt_in = aws_byte_buf_from_c_str("Testing");

    TEST_ASSERT_SUCCESS(t_kms_keyring_encrypt(td_out1, td1, KEY_ARN_STR1));
    TEST_ASSERT_SUCCESS(t_kms_keyring_encrypt(td_out2, td2, KEY_ARN_STR2));

    auto kms_keyring_decrypt = kms_keyring_with_two_keys();

    TEST_ASSERT_SUCCESS(t_aws_cryptosdk_process(kms_keyring_decrypt,
                                                AWS_CRYPTOSDK_DECRYPT,
                                                &td_out1.ct_out,
                                                &td_out1.pt_out));
    TEST_ASSERT_SUCCESS(t_aws_cryptosdk_process(kms_keyring_decrypt,
                                                AWS_CRYPTOSDK_DECRYPT,
                                                &td_out2.ct_out,
                                                &td_out2.pt_out));
    aws_cryptosdk_keyring_release(kms_keyring_decrypt);

    TEST_ASSERT(aws_byte_buf_eq(&td1.pt_in, &td_out1.pt_out) == true);
    TEST_ASSERT(aws_byte_buf_eq(&td2.pt_in, &td_out2.pt_out) == true);

    return 0;
}

int encryptAndDecrypt_keyForDecryptionMismatch_returnErr() {
    TestData td;
    TestDataOut td_out;

    TEST_ASSERT_SUCCESS(t_kms_keyring_encrypt(td_out, td, KEY_ARN_STR2));

    // decrypt should fail
    auto kms_keyring_decrypt = KmsKeyring::Builder().SetAllocator(td.alloc).SetKeyId(KEY_ARN_STR1).Build();
    TEST_ASSERT_SUCCESS(t_aws_cryptosdk_process(kms_keyring_decrypt,
                                                AWS_CRYPTOSDK_DECRYPT,
                                                &td_out.ct_out,
                                                &td_out.pt_out, AWS_OP_ERR));
    aws_cryptosdk_keyring_release(kms_keyring_decrypt);

    return 0;
}


static int test_assert_edk_provider_id_and_info(const char *expected_provider_id,
                                                const char *expected_provider_info,
                                                struct aws_cryptosdk_edk *edk) {
    struct aws_byte_buf provider_id_bb = aws_byte_buf_from_c_str(expected_provider_id);
    struct aws_byte_buf provider_info_bb = aws_byte_buf_from_c_str(expected_provider_info);
    TEST_ASSERT(aws_byte_buf_eq(&edk->provider_id, &provider_id_bb));
    TEST_ASSERT(aws_byte_buf_eq(&edk->provider_info, &provider_info_bb));

    return 0;
}

/**
 * Decrypts content of edk and then compares with expected_plain_text
 * @return 0 on success when content of decryption is equal with expected_plain_text
 */
int test_keyring_datakey_decrypt_and_compare_with_pt_datakey(struct aws_allocator *alloc,
                                                             const struct aws_byte_buf *expected_pt_datakey,
                                                             struct aws_cryptosdk_keyring *keyring,
                                                             struct aws_array_list *edks,
                                                             struct aws_hash_table *enc_context,
                                                             enum aws_cryptosdk_alg_id alg) {
    struct aws_byte_buf result_output = {0};
    TEST_ASSERT_SUCCESS(aws_cryptosdk_keyring_on_decrypt(keyring,
                                                         alloc,
                                                         &result_output,
                                                         edks,
                                                         enc_context,
                                                         alg));
    TEST_ASSERT(aws_byte_buf_eq(&result_output, expected_pt_datakey));
    aws_byte_buf_clean_up(&result_output);
    return 0;
}

int dataKeyEncryptAndDecrypt_singleKey_returnSuccess() {
    auto alg = AES_128_GCM_IV12_AUTH16_KDNONE_SIGNONE;
    auto alloc = aws_default_allocator();

    /* First iteration of loop, generate a data key. Second iteration, use the provided one. */
    struct aws_byte_buf pt_datakeys[2] = {{0}, aws_byte_buf_from_c_str("encrypt_me___16b")};
    for (struct aws_byte_buf *pt_datakey = pt_datakeys; pt_datakey !=  pt_datakeys + 2; pt_datakey++) {
        Testing::Edks edks(alloc);

        struct aws_hash_table enc_context;
        test_enc_context_init_and_fill(&enc_context);
        auto kms_keyring = KmsKeyring::Builder().SetAllocator(alloc).SetKeyId(KEY_ARN_STR2).Build();

        TEST_ASSERT_SUCCESS(aws_cryptosdk_keyring_on_encrypt(kms_keyring,
                                                             alloc,
                                                             pt_datakey,
                                                             &edks.encrypted_data_keys,
                                                             &enc_context,
                                                             alg));
        TEST_ASSERT_INT_EQ(edks.encrypted_data_keys.length, 1);

        struct aws_cryptosdk_edk *edk;
        TEST_ASSERT_SUCCESS(aws_array_list_get_at_ptr(&edks.encrypted_data_keys, (void **) &edk, 0));
        TEST_ASSERT_SUCCESS(test_assert_edk_provider_id_and_info("aws-kms", KEY_ARN_STR2, edk));

        TEST_ASSERT_SUCCESS(test_keyring_datakey_decrypt_and_compare_with_pt_datakey(alloc,
                                                                                     pt_datakey,
                                                                                     kms_keyring,
                                                                                     &edks.encrypted_data_keys,
                                                                                     &enc_context,
                                                                                     alg));

        aws_byte_buf_clean_up(pt_datakey);
        aws_cryptosdk_keyring_release(kms_keyring);
        aws_hash_table_clean_up(&enc_context);
    }
    return 0;
}

int dataKeyEncryptAndDecrypt_twoKeys_returnSuccess() {
    auto alg = AES_128_GCM_IV12_AUTH16_KDNONE_SIGNONE;
    auto alloc = aws_default_allocator();

    /* First iteration of loop, generate a data key. Second iteration, use the provided one. */
    struct aws_byte_buf pt_datakeys[2] = {{0}, aws_byte_buf_from_c_str("encrypt_me___16b")};
    for (struct aws_byte_buf *pt_datakey = pt_datakeys; pt_datakey !=  pt_datakeys + 2; pt_datakey++) {
        Testing::Edks edks(alloc);

        struct aws_hash_table enc_context;
        test_enc_context_init_and_fill(&enc_context);
        auto encrypting_keyring_with_two_keys = kms_keyring_with_two_keys();

        TEST_ASSERT_SUCCESS(aws_cryptosdk_keyring_on_encrypt(encrypting_keyring_with_two_keys,
                                                             alloc,
                                                             pt_datakey,
                                                             &edks.encrypted_data_keys,
                                                             &enc_context,
                                                             alg));
        aws_cryptosdk_keyring_release(encrypting_keyring_with_two_keys);
        TEST_ASSERT_INT_EQ(edks.encrypted_data_keys.length, 2);

        // make sure it can be decrypted with either CMK
        std::vector<const char *> keys = {KEY_ARN_STR2, KEY_ARN_STR1};
        for (unsigned int i = 0; i < keys.size(); i++) {
            struct aws_cryptosdk_edk *edk;
            TEST_ASSERT_SUCCESS(aws_array_list_get_at_ptr(&edks.encrypted_data_keys, (void **) &edk, i));
            TEST_ASSERT_SUCCESS(test_assert_edk_provider_id_and_info("aws-kms", keys[i], edk));

            auto decrypting_keyring = KmsKeyring::Builder().AppendKeyId(keys[i]).Build();
            TEST_ASSERT_ADDR_NOT_NULL(decrypting_keyring);
            TEST_ASSERT_SUCCESS(test_keyring_datakey_decrypt_and_compare_with_pt_datakey(alloc,
                                                                                         pt_datakey,
                                                                                         decrypting_keyring,
                                                                                         &edks.encrypted_data_keys,
                                                                                         &enc_context,
                                                                                         alg));
            aws_cryptosdk_keyring_release(decrypting_keyring);
        }
        aws_byte_buf_clean_up(pt_datakey);
        aws_hash_table_clean_up(&enc_context);
    }
    return 0;
}

//todo add more tests for each type of KmsKeyring constructor
//todo add more tests for grantTokens
//todo We'll need tests for the default region that encrypt with key IDs of the form [uuid] or alias/whatever.

/*
 * These RAII-style logging classes will buffer log entries until .clear() is called on the LoggingRAII object.
 * If a test fails, RUN_TEST will return from main without calling clear, and the destructor on LoggingRAII will dump
 * the buffered log entries for the specific failed test to stderr before exiting.
 */
namespace {
    class BufferedLogSystem : public Aws::Utils::Logging::FormattedLogSystem {
        private:
            std::mutex logMutex;
            std::vector<Aws::String> buffer;
        public:
            void clear() {
                std::lock_guard<std::mutex> guard(logMutex);

                buffer.clear();
            }

            void dump() {
                std::lock_guard<std::mutex> guard(logMutex);

                for (auto& str : buffer) {
                    std::cerr << str;
                }
            }

            BufferedLogSystem(Aws::Utils::Logging::LogLevel logLevel)
                : FormattedLogSystem(logLevel)
            {}
        protected:
            // Overrides FormattedLogSystem pure virtual function
            virtual void ProcessFormattedStatement(Aws::String &&statement) {
                std::lock_guard<std::mutex> guard(logMutex);

                buffer.push_back(std::move(statement));
            }
    };

    class LoggingRAII {
        std::shared_ptr<BufferedLogSystem> logSystem;

        public:
        LoggingRAII() {
            logSystem = Aws::MakeShared<BufferedLogSystem>("LoggingRAII", Aws::Utils::Logging::LogLevel::Trace);

            Aws::Utils::Logging::InitializeAWSLogging(logSystem);
        }

        void clear() {
            logSystem->clear();
        }

        ~LoggingRAII() {
            Aws::Utils::Logging::ShutdownAWSLogging();

            logSystem->dump();
        }
    };
}

int main() {
    aws_load_error_strings();
    aws_cryptosdk_err_init_strings();

    LoggingRAII logging;

    SDKOptions options;
    Aws::InitAPI(options);

<<<<<<< HEAD
    // Enabling AWS C++ SDK logging generates valgrind warnings from deep in the SDK client code
    //LoggingRAII loggingInit;

    RUN_TEST(encryptAndDecrypt_sameKeyringKey1_returnSuccess());
    RUN_TEST(encryptAndDecrypt_sameKeyringKey2_returnSuccess());
    RUN_TEST(encryptAndDecrypt_twoDistinctKeyrings_returnSuccess());
    RUN_TEST(encryptAndDecrypt_oneKeyEncryptsTwoKeysForDecryptionConfigured_returnSuccess());
    RUN_TEST(encryptAndDecrypt_twoKeysEncryptsTwoKeyDecrypts_returnSuccess());
    RUN_TEST(encryptAndDecrypt_keyForDecryptionMismatch_returnErr());
    RUN_TEST(dataKeyEncryptAndDecrypt_singleKey_returnSuccess());
    RUN_TEST(dataKeyEncryptAndDecrypt_twoKeys_returnSuccess());
=======
    RUN_TEST(generatedkAndDecrypt_sameKeyringKey1_returnSuccess());
    logging.clear();
    RUN_TEST(generatedkAndDecrypt_sameKeyringKey2_returnSuccess());
    logging.clear();
    RUN_TEST(generatedkAndDecrypt_twoDistinctKeyrings_returnSuccess());
    logging.clear();
    RUN_TEST(generatedkAndDecrypt_oneKeyEncryptsTwoKeysForDecryptionConfigured_returnSuccess());
    logging.clear();
    RUN_TEST(generatedkAndDecrypt_twoKeysEncryptsTwoKeyDecrypts_returnSuccess());
    logging.clear();
    RUN_TEST(generatedkAndDecrypt_keyForDecryptionMismatch_returnErr());
    logging.clear();
    RUN_TEST(encryptdkAndDecrypt_singleKey_returnSuccess());
    logging.clear();
    RUN_TEST(encryptdkAndDecrypt_twoKeys_returnSuccess());
    logging.clear();
>>>>>>> 9cc13a4e

    Aws::ShutdownAPI(options);
}<|MERGE_RESOLUTION|>--- conflicted
+++ resolved
@@ -416,36 +416,22 @@
     SDKOptions options;
     Aws::InitAPI(options);
 
-<<<<<<< HEAD
-    // Enabling AWS C++ SDK logging generates valgrind warnings from deep in the SDK client code
-    //LoggingRAII loggingInit;
-
     RUN_TEST(encryptAndDecrypt_sameKeyringKey1_returnSuccess());
+    logging.clear();
     RUN_TEST(encryptAndDecrypt_sameKeyringKey2_returnSuccess());
+    logging.clear();
     RUN_TEST(encryptAndDecrypt_twoDistinctKeyrings_returnSuccess());
+    logging.clear();
     RUN_TEST(encryptAndDecrypt_oneKeyEncryptsTwoKeysForDecryptionConfigured_returnSuccess());
+    logging.clear();
     RUN_TEST(encryptAndDecrypt_twoKeysEncryptsTwoKeyDecrypts_returnSuccess());
+    logging.clear();
     RUN_TEST(encryptAndDecrypt_keyForDecryptionMismatch_returnErr());
+    logging.clear();
     RUN_TEST(dataKeyEncryptAndDecrypt_singleKey_returnSuccess());
+    logging.clear();
     RUN_TEST(dataKeyEncryptAndDecrypt_twoKeys_returnSuccess());
-=======
-    RUN_TEST(generatedkAndDecrypt_sameKeyringKey1_returnSuccess());
-    logging.clear();
-    RUN_TEST(generatedkAndDecrypt_sameKeyringKey2_returnSuccess());
-    logging.clear();
-    RUN_TEST(generatedkAndDecrypt_twoDistinctKeyrings_returnSuccess());
-    logging.clear();
-    RUN_TEST(generatedkAndDecrypt_oneKeyEncryptsTwoKeysForDecryptionConfigured_returnSuccess());
-    logging.clear();
-    RUN_TEST(generatedkAndDecrypt_twoKeysEncryptsTwoKeyDecrypts_returnSuccess());
-    logging.clear();
-    RUN_TEST(generatedkAndDecrypt_keyForDecryptionMismatch_returnErr());
-    logging.clear();
-    RUN_TEST(encryptdkAndDecrypt_singleKey_returnSuccess());
-    logging.clear();
-    RUN_TEST(encryptdkAndDecrypt_twoKeys_returnSuccess());
-    logging.clear();
->>>>>>> 9cc13a4e
+    logging.clear();
 
     Aws::ShutdownAPI(options);
 }