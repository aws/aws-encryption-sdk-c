/*
 * Copyright 2018 Amazon.com, Inc. or its affiliates. All Rights Reserved.
 *
 * Licensed under the Apache License, Version 2.0 (the "License"). You may not use
 * this file except in compliance with the License. A copy of the License is
 * located at
 *
 *     http://aws.amazon.com/apache2.0/
 *
 * or in the "license" file accompanying this file. This file is distributed on an
 * "AS IS" BASIS, WITHOUT WARRANTIES OR CONDITIONS OF ANY KIND, either express or
 * implied. See the License for the specific language governing permissions and
 * limitations under the License.
 */
#include <stdlib.h>
#include <aws/cryptosdk/private/raw_aes_keyring.h>
#include <aws/cryptosdk/materials.h>
#include "raw_aes_keyring_test_vectors.h"
#include "testing.h"

static struct aws_cryptosdk_edk good_edk() {
    return edk_init_from_test_vector_idx(0);
}

/**
 * A bunch of wrong EDKs for testing various failure scenarios.
 */
static struct aws_cryptosdk_edk empty_edk() {
    struct aws_cryptosdk_edk edk = {{0}};
    return edk;
}

static struct aws_cryptosdk_edk wrong_provider_id_edk() {
    struct aws_cryptosdk_edk edk = good_edk();
    edk.provider_id = aws_byte_buf_from_c_str("foobar");
    return edk;
} 

static struct aws_cryptosdk_edk wrong_edk_bytes_len_edk() {
    struct aws_cryptosdk_edk edk = good_edk();
    edk.enc_data_key.len--;
    return edk;
}

static struct aws_cryptosdk_edk wrong_provider_info_len_edk() {
    struct aws_cryptosdk_edk edk = good_edk();
    edk.provider_info.len--;
    return edk;
}

static struct aws_cryptosdk_edk wrong_master_key_id_edk() {
    struct aws_cryptosdk_edk edk = good_edk();
    static const uint8_t edk_provider_info[] =
        "asdfhasiufhiasuhviawurhgiuawrhefiuOOPS" // wrong master key ID
        "\x00\x00\x00\x80" // GCM tag length in bits
        "\x00\x00\x00\x0c" // IV length in bytes
        "\xbe\xa0\xfb\xd0\x0e\xee\x0d\x94\xd9\xb1\xb3\x93"; // IV
    aws_byte_buf_clean_up(&edk.provider_info);
    edk.provider_info = aws_byte_buf_from_array(edk_provider_info, sizeof(edk_provider_info) - 1);
    return edk;
}

static struct aws_cryptosdk_edk wrong_iv_len_edk() {
    struct aws_cryptosdk_edk edk = good_edk();
    static const uint8_t edk_provider_info[] =
        "asdfhasiufhiasuhviawurhgiuawrhefiuawhf" // master key ID
        "\x00\x00\x00\x80" // GCM tag length in bits
        "\x00\x00\x00\x0d" // wrong IV length in bytes
        "\xbe\xa0\xfb\xd0\x0e\xee\x0d\x94\xd9\xb1\xb3\x93"; // IV
    aws_byte_buf_clean_up(&edk.provider_info);
    edk.provider_info = aws_byte_buf_from_array(edk_provider_info, sizeof(edk_provider_info) - 1);
    return edk;
}

static struct aws_cryptosdk_edk wrong_tag_len_edk() {
    struct aws_cryptosdk_edk edk = good_edk();
    static const uint8_t edk_provider_info[] =
        "asdfhasiufhiasuhviawurhgiuawrhefiuawhf" // master key ID
        "\x00\x00\x00\x81" // wrong GCM tag length in bits
        "\x00\x00\x00\x0c" // IV length in bytes
        "\xbe\xa0\xfb\xd0\x0e\xee\x0d\x94\xd9\xb1\xb3\x93"; // IV
    aws_byte_buf_clean_up(&edk.provider_info);
    edk.provider_info = aws_byte_buf_from_array(edk_provider_info, sizeof(edk_provider_info) - 1);
    return edk;
}

static struct aws_cryptosdk_edk wrong_edk_bytes() {
    struct aws_cryptosdk_edk edk = good_edk();
    static const uint8_t edk_bytes[] =
    {0xDE, 0xAD, 0xBE, 0xEF, 0x35, 0x20, 0x07, 0x38, 0xe4, 0x9e, 0x34, 0xfa, 0xa6, 0xbf, 0x11, 0xed,
     0x45, 0x40, 0x97, 0xfd, 0xb8, 0xe3, 0x36, 0x75, 0x5c, 0x03, 0xbb, 0x9f, 0xa4, 0x42, 0x9e, 0x66,
     0x44, 0x7c, 0x39, 0xf7, 0x7f, 0xfe, 0xbc, 0xa5, 0x98, 0x70, 0xe9, 0xa8, 0xc9, 0xb5, 0x7f, 0x6f};
    edk.enc_data_key = aws_byte_buf_from_array(edk_bytes, sizeof(edk_bytes));
    return edk;
}

static struct aws_cryptosdk_edk wrong_iv_bytes() {
    // first 32 bytes: encrypted data key, last 16 bytes GCM tag
    static const uint8_t edk_bytes[] =
        {0x54, 0x2b, 0xf0, 0xdc, 0x35, 0x20, 0x07, 0x38, 0xe4, 0x9e, 0x34, 0xfa, 0xa6, 0xbf, 0x11, 0xed,
         0x45, 0x40, 0x97, 0xfd, 0xb8, 0xe3, 0x36, 0x75, 0x5c, 0x03, 0xbb, 0x9f, 0xa4, 0x42, 0x9e, 0x66,
         0x44, 0x7c, 0x39, 0xf7, 0x7f, 0xfe, 0xbc, 0xa5, 0x98, 0x70, 0xe9, 0xa8, 0xc9, 0xb5, 0x7f, 0x6f};

    static const uint8_t iv[RAW_AES_KR_IV_LEN] = {0};

    return build_test_edk_init(edk_bytes, sizeof(edk_bytes), iv);
}

static struct aws_allocator * alloc;
static struct aws_cryptosdk_keyring * kr;
static struct aws_hash_table enc_context;
static struct aws_array_list edks;
static struct aws_byte_buf unencrypted_data_key = {0};

static int set_up_all_the_things(const struct aws_string ** keys,
                                 const struct aws_string ** vals,
                                 size_t num_kv_pairs,
                                 enum aws_cryptosdk_aes_key_len raw_key_len) {
    alloc = aws_default_allocator();
    kr = raw_aes_keyring_tv_new(alloc, raw_key_len);
    TEST_ASSERT_ADDR_NOT_NULL(kr);

    TEST_ASSERT_INT_EQ(aws_hash_table_init(&enc_context,
                                           alloc,
                                           num_kv_pairs+1,
                                           aws_hash_string,
                                           aws_string_eq,
                                           aws_string_destroy,
                                           aws_string_destroy),
                       AWS_OP_SUCCESS);

    for (size_t key_idx = 0; key_idx < num_kv_pairs; ++key_idx) {
        struct aws_hash_element * elem;
        TEST_ASSERT_SUCCESS(aws_hash_table_create(&enc_context, (void *)keys[key_idx], &elem, NULL));
        elem->value = (void *)vals[key_idx];
    }
    TEST_ASSERT_SUCCESS(aws_cryptosdk_edk_list_init(alloc, &edks));

    return 0;
}

static void tear_down_all_the_things() {
    aws_cryptosdk_edk_list_clean_up(&edks);
    aws_hash_table_clean_up(&enc_context);
<<<<<<< HEAD
    aws_cryptosdk_keyring_destroy(kr);
    aws_byte_buf_clean_up(&unencrypted_data_key);
=======
    aws_cryptosdk_keyring_release(kr);
>>>>>>> fe55d5cd
}

/**
 * Data key decryption with set of known test vectors. This set includes wrapping keys of
 * 256, 192, and 128 bits. Same vectors as used in decrypt_data_key_test_vectors.
 *
 * Also verifies that decryption does not work when encryption context is altered.
 */
int decrypt_data_key_test_vectors() {
    for (int corrupt_enc_context = 0; corrupt_enc_context < 2; ++corrupt_enc_context) {
        for (struct raw_aes_keyring_test_vector * tv = raw_aes_keyring_test_vectors; tv->data_key; ++tv) {
            TEST_ASSERT_SUCCESS(set_up_all_the_things(NULL, NULL, 0, tv->raw_key_len));
            TEST_ASSERT_SUCCESS(set_test_vector_encryption_context(alloc, &enc_context, tv));

            if (corrupt_enc_context) {
                AWS_STATIC_STRING_FROM_LITERAL(key, "RFC 3514");
                AWS_STATIC_STRING_FROM_LITERAL(val, "setting the evil bit to 1");
                struct aws_hash_element * elem;
                TEST_ASSERT_SUCCESS(aws_hash_table_create(&enc_context, (void *)key, &elem, NULL));
                elem->value = (void *)val;
            }

            struct aws_cryptosdk_edk edk = edk_init_from_test_vector(tv);
            aws_array_list_push_back(&edks, (void *)&edk);

            TEST_ASSERT_SUCCESS(aws_cryptosdk_keyring_on_decrypt(kr,
                                                                 alloc,
                                                                 &unencrypted_data_key,
                                                                 &edks,
                                                                 &enc_context,
                                                                 tv->alg));

            if (corrupt_enc_context) {
                TEST_ASSERT_ADDR_NULL(unencrypted_data_key.buffer);
            } else {
                TEST_ASSERT_ADDR_NOT_NULL(unencrypted_data_key.buffer);

                struct aws_byte_buf known_answer = aws_byte_buf_from_array(tv->data_key,
                                                                           tv->data_key_len);
                TEST_ASSERT(aws_byte_buf_eq(&unencrypted_data_key, &known_answer));
            }

            tear_down_all_the_things();
        }
    }
    return 0;
}

typedef struct aws_cryptosdk_edk (*edk_generator)();

edk_generator edk_gens[] = {empty_edk,
                            wrong_provider_id_edk,
                            wrong_edk_bytes_len_edk,
                            wrong_provider_info_len_edk,
                            wrong_master_key_id_edk,
                            wrong_iv_len_edk,
                            wrong_tag_len_edk,
                            wrong_edk_bytes,
                            wrong_iv_bytes,
                            good_edk};

/**
 * Same as the first test vector but EDK list has many wrong EDKs which fail for different reasons before
 * getting to good one.
 */
int decrypt_data_key_multiple_edks() {
    struct raw_aes_keyring_test_vector tv = raw_aes_keyring_test_vectors[0];
    TEST_ASSERT_SUCCESS(set_up_all_the_things(NULL, NULL, 0, tv.raw_key_len));

    for (int idx = 0; idx < sizeof(edk_gens)/sizeof(edk_generator); ++idx) {
        struct aws_cryptosdk_edk edk = edk_gens[idx]();
        aws_array_list_push_back(&edks, (void *)&edk);
    }

    TEST_ASSERT_INT_EQ(AWS_OP_SUCCESS, aws_cryptosdk_keyring_on_decrypt(kr,
                                                                        alloc,
                                                                        &unencrypted_data_key,
                                                                        &edks,
                                                                        &enc_context,
                                                                        tv.alg));
    TEST_ASSERT_ADDR_NOT_NULL(unencrypted_data_key.buffer);

    struct aws_byte_buf known_answer = aws_byte_buf_from_array(tv.data_key, tv.data_key_len);
    TEST_ASSERT(aws_byte_buf_eq(&unencrypted_data_key, &known_answer));

    tear_down_all_the_things();
    return 0;
}

/**
 * Same as the last test but omits the final (good) EDK from the list, so decryption fails.
 */
int decrypt_data_key_no_good_edk() {
    struct raw_aes_keyring_test_vector tv = raw_aes_keyring_test_vectors[0];
    TEST_ASSERT_SUCCESS(set_up_all_the_things(NULL, NULL, 0, tv.raw_key_len));

    for (int idx = 0; idx < sizeof(edk_gens)/sizeof(edk_generator) - 1; ++idx) {
        struct aws_cryptosdk_edk edk = edk_gens[idx]();
        aws_array_list_push_back(&edks, (void *)&edk);
    }

    TEST_ASSERT_INT_EQ(AWS_OP_SUCCESS, aws_cryptosdk_keyring_on_decrypt(kr,
                                                                        alloc,
                                                                        &unencrypted_data_key,
                                                                        &edks,
                                                                        &enc_context,
                                                                        tv.alg));
    TEST_ASSERT_ADDR_NULL(unencrypted_data_key.buffer);

    tear_down_all_the_things();
    return 0;
}

/**
 * Single EDK test with algorithm suite including signing, so that there is an encryption context with
 * public key.
 */
int decrypt_data_key_with_sig() {
    AWS_STATIC_STRING_FROM_LITERAL(enc_context_key, "aws-crypto-public-key");
    AWS_STATIC_STRING_FROM_LITERAL(enc_context_val,
                                   "AguATtjJFzJnlpNXdyDG7e8bfLZYRx+vxdAmYz+ztVBYyFhsMpchjz9ev3MdXQMD9Q==");

    TEST_ASSERT_SUCCESS(set_up_all_the_things(&enc_context_key, &enc_context_val, 1, AWS_CRYPTOSDK_AES_256));

    // first 32 bytes encrypted data key, last 16 bytes GCM tag
    const uint8_t edk_bytes[] =
        {0xff, 0xaf, 0xb4, 0x82, 0xf0, 0x0f, 0x9b, 0x4e, 0x5e, 0x0e, 0x75, 0xea, 0x67, 0xbb, 0x80, 0xc6,
         0x5a, 0x37, 0x18, 0x35, 0x55, 0x62, 0xfb, 0x9c, 0x9e, 0x90, 0xd8, 0xae, 0xdd, 0x39, 0xd0, 0x67,
         0x85, 0x0e, 0x18, 0x5b, 0xcb, 0x92, 0xc7, 0xbb, 0xff, 0x88, 0xfd, 0xe8, 0xf9, 0x33, 0x6c, 0x74};

    const uint8_t iv[] = {0x1b, 0x48, 0x76, 0xb4, 0x7a, 0x10, 0x16, 0x19, 0xeb, 0x3f, 0x93, 0x1d};

    struct aws_cryptosdk_edk edk = build_test_edk_init(edk_bytes, sizeof(edk_bytes), iv);
    aws_array_list_push_back(&edks, (void *)&edk);
    
    TEST_ASSERT_SUCCESS(aws_cryptosdk_keyring_on_decrypt(kr,
                                                         alloc,
                                                         &unencrypted_data_key,
                                                         &edks,
                                                         &enc_context,
                                                         AES_256_GCM_IV12_AUTH16_KDSHA384_SIGEC384));

    TEST_ASSERT_ADDR_NOT_NULL(unencrypted_data_key.buffer);
    TEST_ASSERT_BUF_EQ(
        unencrypted_data_key,
        0x9b, 0x01, 0xc1, 0xaa, 0x62, 0x25, 0x1d, 0x0f, 0x16, 0xa0, 0xa2, 0x15, 0xea, 0xe4, 0xc2, 0x37,
        0x4a, 0x8c, 0xc7, 0x9f, 0xfa, 0x3a, 0xe7, 0xa2, 0xa4, 0xa8, 0x1e, 0x83, 0xba, 0x38, 0x23, 0x16);

    tear_down_all_the_things();
    return 0;
}

/**
 * Same as the last test but with more stuff in the encryption context to verify that sorting and
 * serialization of encryption context works properly vis a vis decrypting data keys.
 */
int decrypt_data_key_with_sig_and_enc_context() {
    AWS_STATIC_STRING_FROM_LITERAL(enc_context_key_1, "aws-crypto-public-key");
    AWS_STATIC_STRING_FROM_LITERAL(enc_context_val_1,
                                   "A/f8U0IfPC5vseQ13rHlkbPjK6c0jikfvY7F+I2PZxVI9ZHW38lbxMUabbPZdIgMOg==");
    AWS_STATIC_STRING_FROM_LITERAL(enc_context_key_2, "aaaaaaaa");
    AWS_STATIC_STRING_FROM_LITERAL(enc_context_val_2, "AAAAAAAA");
    AWS_STATIC_STRING_FROM_LITERAL(enc_context_key_3, "bbbbbbbb");
    AWS_STATIC_STRING_FROM_LITERAL(enc_context_val_3, "BBBBBBBB");

    const struct aws_string * keys[] = {enc_context_key_1, enc_context_key_2, enc_context_key_3};
    const struct aws_string * vals[] = {enc_context_val_1, enc_context_val_2, enc_context_val_3};

    TEST_ASSERT_SUCCESS(set_up_all_the_things(keys, vals, sizeof(keys)/sizeof(const struct aws_string *),
                                              AWS_CRYPTOSDK_AES_256));

    // first 32 bytes encrypted data key, last 16 bytes GCM tag
    const uint8_t edk_bytes[] =
        {0x14, 0xcc, 0xfb, 0xfe, 0x81, 0x50, 0x1e, 0x07, 0xe6, 0xc8, 0x34, 0x00, 0x95, 0xb1, 0x17, 0xd3,
         0x0e, 0x7c, 0xb9, 0x15, 0xc7, 0x45, 0x94, 0x0d, 0x34, 0xf7, 0xde, 0x11, 0x1b, 0x33, 0x5c, 0xbb,
         0xc7, 0x40, 0xc5, 0x23, 0xec, 0x5c, 0x3e, 0xc1, 0xa0, 0x54, 0x7a, 0x60, 0xab, 0x20, 0x85, 0xff};

    const uint8_t iv[] = {0x53, 0xd3, 0x06, 0x47, 0xee, 0xa2, 0x4d, 0x3e, 0xcd, 0x28, 0x16, 0x82};

    struct aws_cryptosdk_edk edk = build_test_edk_init(edk_bytes, sizeof(edk_bytes), iv);
    aws_array_list_push_back(&edks, (void *)&edk);

    TEST_ASSERT_SUCCESS(aws_cryptosdk_keyring_on_decrypt(kr,
                                                         alloc,
                                                         &unencrypted_data_key,
                                                         &edks,
                                                         &enc_context,
                                                         AES_256_GCM_IV12_AUTH16_KDSHA384_SIGEC384));

    TEST_ASSERT_ADDR_NOT_NULL(unencrypted_data_key.buffer);
    TEST_ASSERT_BUF_EQ(
        unencrypted_data_key,
        0xaf, 0x4e, 0xaa, 0x6f, 0x3e, 0x34, 0xfa, 0x50, 0x48, 0xd1, 0x48, 0x02, 0x33, 0x86, 0xc5, 0x98,
        0x2c, 0x64, 0xe3, 0x54, 0xc4, 0x27, 0xe3, 0x66, 0x39, 0x28, 0x94, 0x89, 0xf5, 0x71, 0x68, 0xcd);

    tear_down_all_the_things();
    return 0;
}

struct test_case raw_aes_keyring_decrypt_test_cases[] = {
    { "raw_aes_keyring", "decrypt_data_key_test_vectors", decrypt_data_key_test_vectors },
    { "raw_aes_keyring", "decrypt_data_key_multiple_edks", decrypt_data_key_multiple_edks },
    { "raw_aes_keyring", "decrypt_data_key_no_good_edk", decrypt_data_key_no_good_edk },
    { "raw_aes_keyring", "decrypt_data_key_with_sig", decrypt_data_key_with_sig },
    { "raw_aes_keyring", "decrypt_data_key_with_sig_and_enc_context",
      decrypt_data_key_with_sig_and_enc_context },
    { NULL }
};<|MERGE_RESOLUTION|>--- conflicted
+++ resolved
@@ -142,12 +142,8 @@
 static void tear_down_all_the_things() {
     aws_cryptosdk_edk_list_clean_up(&edks);
     aws_hash_table_clean_up(&enc_context);
-<<<<<<< HEAD
-    aws_cryptosdk_keyring_destroy(kr);
+    aws_cryptosdk_keyring_release(kr);
     aws_byte_buf_clean_up(&unencrypted_data_key);
-=======
-    aws_cryptosdk_keyring_release(kr);
->>>>>>> fe55d5cd
 }
 
 /**
