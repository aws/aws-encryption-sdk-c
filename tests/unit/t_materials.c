/*
 * Copyright 2018 Amazon.com, Inc. or its affiliates. All Rights Reserved.
 *
 * Licensed under the Apache License, Version 2.0 (the "License"). You may not use
 * this file except in compliance with the License. A copy of the License is
 * located at
 *
 *     http://aws.amazon.com/apache2.0/
 *
 * or in the "license" file accompanying this file. This file is distributed on an
 * "AS IS" BASIS, WITHOUT WARRANTIES OR CONDITIONS OF ANY KIND, either express or
 * implied. See the License for the specific language governing permissions and
 * limitations under the License.
 */

#include <aws/cryptosdk/materials.h>
#include <aws/cryptosdk/default_cmm.h>
#include <aws/cryptosdk/session.h>
#include "testing.h"
#include "zero_keyring.h"
#include "bad_cmm.h"
#include "test_keyring.h"

int default_cmm_zero_keyring_enc_mat() {
    struct aws_hash_table enc_context;
    struct aws_allocator * alloc = aws_default_allocator();
    struct aws_cryptosdk_keyring * kr = aws_cryptosdk_zero_keyring_new(alloc);
    struct aws_cryptosdk_cmm * cmm = aws_cryptosdk_default_cmm_new(alloc, kr);

    struct aws_cryptosdk_encryption_request req;
    req.enc_context = &enc_context; // this is uninitialized; we just want to see if it gets passed along
    req.requested_alg = AES_256_GCM_IV12_AUTH16_KDNONE_SIGNONE;
    req.alloc = aws_default_allocator();

    struct aws_cryptosdk_encryption_materials * enc_mat;
    TEST_ASSERT_INT_EQ(AWS_OP_SUCCESS,
                       aws_cryptosdk_cmm_generate_encryption_materials(cmm, &enc_mat, &req));

    TEST_ASSERT_ADDR_EQ(enc_mat->enc_context, &enc_context);
    TEST_ASSERT_INT_EQ(enc_mat->alg, AES_256_GCM_IV12_AUTH16_KDNONE_SIGNONE);

    TEST_ASSERT_BUF_EQ(enc_mat->unencrypted_data_key,
        0x00, 0x00, 0x00, 0x00, 0x00, 0x00, 0x00, 0x00, 0x00, 0x00, 0x00, 0x00, 0x00, 0x00, 0x00, 0x00,
        0x00, 0x00, 0x00, 0x00, 0x00, 0x00, 0x00, 0x00, 0x00, 0x00, 0x00, 0x00, 0x00, 0x00, 0x00, 0x00);

    TEST_ASSERT_INT_EQ(enc_mat->encrypted_data_keys.length, 1);
    struct aws_cryptosdk_edk * edk;
    TEST_ASSERT_INT_EQ(AWS_OP_SUCCESS,
                       aws_array_list_get_at_ptr(&enc_mat->encrypted_data_keys, (void **)&edk, 0));

    TEST_ASSERT_BUF_EQ(edk->enc_data_key, 'n', 'u', 'l', 'l');
    TEST_ASSERT_BUF_EQ(edk->provider_id, 'n', 'u', 'l', 'l');
    TEST_ASSERT_BUF_EQ(edk->provider_info, 'n', 'u', 'l', 'l');

    aws_cryptosdk_encryption_materials_destroy(enc_mat);
    aws_cryptosdk_cmm_release(cmm);
    aws_cryptosdk_keyring_release(kr);

    return 0;
}

int default_cmm_zero_keyring_dec_mat() {
    struct aws_allocator * alloc = aws_default_allocator();
    struct aws_cryptosdk_keyring * kr = aws_cryptosdk_zero_keyring_new(alloc);
    struct aws_cryptosdk_cmm * cmm = aws_cryptosdk_default_cmm_new(alloc, kr);

    struct aws_cryptosdk_decryption_request req;
    req.alg = AES_192_GCM_IV12_AUTH16_KDNONE_SIGNONE;
    req.alloc = aws_default_allocator();

    TEST_ASSERT_SUCCESS(aws_cryptosdk_edk_list_init(alloc, &req.encrypted_data_keys));
    struct aws_cryptosdk_edk edk;
    aws_cryptosdk_literally_null_edk(&edk);

    TEST_ASSERT_SUCCESS(aws_array_list_push_back(&req.encrypted_data_keys, (void *) &edk));

    struct aws_cryptosdk_decryption_materials * dec_mat;
    TEST_ASSERT_INT_EQ(AWS_OP_SUCCESS, aws_cryptosdk_cmm_decrypt_materials(cmm, &dec_mat, &req));

    TEST_ASSERT_BUF_EQ(dec_mat->unencrypted_data_key,
        0x00, 0x00, 0x00, 0x00, 0x00, 0x00, 0x00, 0x00, 0x00, 0x00, 0x00, 0x00, 0x00, 0x00, 0x00, 0x00,
        0x00, 0x00, 0x00, 0x00, 0x00, 0x00, 0x00, 0x00);

    aws_cryptosdk_decryption_materials_destroy(dec_mat);
    aws_cryptosdk_cmm_release(cmm);
    aws_cryptosdk_keyring_release(kr);
    aws_array_list_clean_up(&req.encrypted_data_keys);
    return 0;
}

int zero_size_cmm_does_not_run_vfs() {
    struct aws_cryptosdk_cmm cmm = aws_cryptosdk_zero_size_cmm();
    TEST_ASSERT_ERROR(AWS_ERROR_UNIMPLEMENTED,
                      aws_cryptosdk_cmm_generate_encryption_materials(&cmm, NULL, NULL));

    TEST_ASSERT_ERROR(AWS_ERROR_UNIMPLEMENTED,
                      aws_cryptosdk_cmm_decrypt_materials(&cmm, NULL, NULL));

    TEST_ASSERT_ERROR(AWS_ERROR_UNIMPLEMENTED,
                      aws_cryptosdk_cmm_release_with_failed_return_value(&cmm));

    return 0;
}

int null_cmm_fails_vf_calls_cleanly() {
    struct aws_cryptosdk_cmm cmm = aws_cryptosdk_null_cmm();
    TEST_ASSERT_ERROR(AWS_ERROR_UNIMPLEMENTED,
                      aws_cryptosdk_cmm_generate_encryption_materials(&cmm, NULL, NULL));

    TEST_ASSERT_ERROR(AWS_ERROR_UNIMPLEMENTED,
                      aws_cryptosdk_cmm_decrypt_materials(&cmm, NULL, NULL));

    TEST_ASSERT_ERROR(AWS_ERROR_UNIMPLEMENTED,
                      aws_cryptosdk_cmm_release_with_failed_return_value(&cmm));
    return 0;
}

int null_materials_release_is_noop() {
    aws_cryptosdk_cmm_release(NULL);
    aws_cryptosdk_keyring_release(NULL);

    return 0;
}

static bool destroy_called = false;
static void track_destroy_cmm(struct aws_cryptosdk_cmm *cmm) {
    (void)cmm;

    destroy_called = true;
}

static void track_destroy_keyring(struct aws_cryptosdk_keyring *keyring) {
    (void)keyring;

    destroy_called = true;
}

static const struct aws_cryptosdk_cmm_vt track_destroy_cmm_vt = {
    .vt_size = sizeof(track_destroy_cmm_vt),
    .name = "track_destroy_cmm_vt",
    .destroy = track_destroy_cmm
};

static const struct aws_cryptosdk_keyring_vt track_destroy_keyring_vt = {
    .vt_size = sizeof(track_destroy_keyring_vt),
    .name = "track_destroy_keyring_vt",
    .destroy = track_destroy_keyring
};

static int refcount_keyring() {
    struct aws_cryptosdk_keyring keyring;
    aws_cryptosdk_keyring_base_init(&keyring, &track_destroy_keyring_vt);
    destroy_called = false;

    TEST_ASSERT_INT_EQ(aws_atomic_load_int(&keyring.refcount), 1);
    TEST_ASSERT_ADDR_EQ(&keyring, aws_cryptosdk_keyring_retain(&keyring));
    TEST_ASSERT_INT_EQ(aws_atomic_load_int(&keyring.refcount), 2);
    TEST_ASSERT_INT_EQ(destroy_called, false);
    TEST_ASSERT_ADDR_EQ(&keyring, aws_cryptosdk_keyring_retain(&keyring));
    TEST_ASSERT_INT_EQ(aws_atomic_load_int(&keyring.refcount), 3);
    TEST_ASSERT_INT_EQ(destroy_called, false);

    aws_cryptosdk_keyring_release(&keyring);
    TEST_ASSERT_INT_EQ(aws_atomic_load_int(&keyring.refcount), 2);
    TEST_ASSERT_INT_EQ(destroy_called, false);

    aws_cryptosdk_keyring_release(&keyring);
    TEST_ASSERT_INT_EQ(aws_atomic_load_int(&keyring.refcount), 1);
    TEST_ASSERT_INT_EQ(destroy_called, false);

    aws_cryptosdk_keyring_release(&keyring);
    TEST_ASSERT_INT_EQ(destroy_called, true);

    return 0;
}

static int refcount_cmm() {
    struct aws_cryptosdk_cmm cmm;
    aws_cryptosdk_cmm_base_init(&cmm, &track_destroy_cmm_vt);
    destroy_called = false;

    TEST_ASSERT_INT_EQ(aws_atomic_load_int(&cmm.refcount), 1);
    TEST_ASSERT_ADDR_EQ(&cmm, aws_cryptosdk_cmm_retain(&cmm));
    TEST_ASSERT_INT_EQ(aws_atomic_load_int(&cmm.refcount), 2);
    TEST_ASSERT_INT_EQ(destroy_called, false);
    TEST_ASSERT_ADDR_EQ(&cmm, aws_cryptosdk_cmm_retain(&cmm));
    TEST_ASSERT_INT_EQ(aws_atomic_load_int(&cmm.refcount), 3);
    TEST_ASSERT_INT_EQ(destroy_called, false);

    aws_cryptosdk_cmm_release(&cmm);
    TEST_ASSERT_INT_EQ(aws_atomic_load_int(&cmm.refcount), 2);
    TEST_ASSERT_INT_EQ(destroy_called, false);

    aws_cryptosdk_cmm_release(&cmm);
    TEST_ASSERT_INT_EQ(aws_atomic_load_int(&cmm.refcount), 1);
    TEST_ASSERT_INT_EQ(destroy_called, false);

    aws_cryptosdk_cmm_release(&cmm);
    TEST_ASSERT_INT_EQ(destroy_called, true);

    return 0;
}

static int session_updates_cmm_refcount() {
    struct aws_cryptosdk_cmm cmm;
    struct aws_cryptosdk_session *session;
    aws_cryptosdk_cmm_base_init(&cmm, &track_destroy_cmm_vt);
    destroy_called = false;

    TEST_ASSERT_INT_EQ(aws_atomic_load_int(&cmm.refcount), 1);

    session = aws_cryptosdk_session_new_from_cmm(aws_default_allocator(), AWS_CRYPTOSDK_ENCRYPT, &cmm);
    TEST_ASSERT_INT_EQ(aws_atomic_load_int(&cmm.refcount), 2);

    aws_cryptosdk_cmm_release(&cmm);
    TEST_ASSERT_INT_EQ(aws_atomic_load_int(&cmm.refcount), 1);

    aws_cryptosdk_session_destroy(session);
    TEST_ASSERT_INT_EQ(destroy_called, true);

    return 0;
}

static struct test_keyring test_kr;
static struct aws_cryptosdk_keyring *kr;
static struct aws_allocator *alloc;

static void reset_test_keyring() {
    memset(&test_kr, 0, sizeof(test_kr));
    test_kr.vt = &test_keyring_vt;
    kr = (struct aws_cryptosdk_keyring *)&test_kr;

    alloc = aws_default_allocator();
}

int on_encrypt_precondition_violation() {
    /* No data key but at least one EDK -> raise error and do not make virtual call */
    reset_test_keyring();

    struct aws_byte_buf unencrypted_data_key = {0};
    struct aws_array_list edks;
    struct aws_cryptosdk_edk edk = {0};
    TEST_ASSERT_SUCCESS(aws_cryptosdk_edk_list_init(alloc, &edks));
    TEST_ASSERT_SUCCESS(aws_array_list_push_back(&edks, &edk));

    TEST_ASSERT_ERROR(AWS_CRYPTOSDK_ERR_BAD_STATE,
                      aws_cryptosdk_keyring_on_encrypt(kr,
                                                       alloc,
                                                       &unencrypted_data_key,
                                                       &edks,
                                                       NULL,
                                                       0));

    TEST_ASSERT(!test_kr.on_encrypt_called);

    aws_cryptosdk_edk_list_clean_up(&edks);
    return 0;
}

int on_encrypt_postcondition_violation() {
    /* Generate data key of wrong length -> raise error after virtual call */
    reset_test_keyring();
    test_kr.generated_data_key_to_return = aws_byte_buf_from_c_str("wrong data key length");

    struct aws_byte_buf unencrypted_data_key = {0};
    struct aws_array_list edks;
    TEST_ASSERT_SUCCESS(aws_cryptosdk_edk_list_init(alloc, &edks));

    TEST_ASSERT_ERROR(AWS_CRYPTOSDK_ERR_BAD_STATE,
                      aws_cryptosdk_keyring_on_encrypt(kr,
                                                       alloc,
                                                       &unencrypted_data_key,
                                                       &edks,
                                                       NULL,
                                                       AES_256_GCM_IV12_AUTH16_KDSHA384_SIGEC384));

    TEST_ASSERT(test_kr.on_encrypt_called);

    aws_cryptosdk_edk_list_clean_up(&edks);
    return 0;
}

int on_decrypt_precondition_violation() {
    /* Unencrypted data key buffer already set -> raise error and do not make virtual call */
    reset_test_keyring();

    struct aws_byte_buf unencrypted_data_key = aws_byte_buf_from_c_str("Oops, already set!");
    TEST_ASSERT_ERROR(AWS_CRYPTOSDK_ERR_BAD_STATE,
                      aws_cryptosdk_keyring_on_decrypt(kr,
                                                       alloc,
                                                       &unencrypted_data_key,
                                                       NULL,
                                                       NULL,
                                                       0));

    TEST_ASSERT(!test_kr.on_decrypt_called);
    return 0;
}

int on_decrypt_postcondition_violation() {
    /* Decrypt data key of wrong length -> raise error after virtual call */
    reset_test_keyring();

    struct aws_byte_buf unencrypted_data_key = {0};
    struct aws_array_list edks;
    TEST_ASSERT_SUCCESS(aws_cryptosdk_edk_list_init(aws_default_allocator(), &edks));

    test_kr.decrypted_data_key_to_return = aws_byte_buf_from_c_str("wrong data key length");

    TEST_ASSERT_ERROR(AWS_CRYPTOSDK_ERR_BAD_CIPHERTEXT,
                      aws_cryptosdk_keyring_on_decrypt(kr,
                                                       alloc,
                                                       &unencrypted_data_key,
                                                       &edks,
                                                       NULL,
                                                       AES_256_GCM_IV12_AUTH16_KDSHA384_SIGEC384));

    aws_cryptosdk_edk_list_clean_up(&edks);
    return 0;
}

struct test_case materials_test_cases[] = {
    { "materials", "default_cmm_zero_keyring_enc_mat", default_cmm_zero_keyring_enc_mat },
    { "materials", "default_cmm_zero_keyring_dec_mat", default_cmm_zero_keyring_dec_mat },
    { "materials", "zero_size_cmm_does_not_run_vfs", zero_size_cmm_does_not_run_vfs },
    { "materials", "null_cmm_fails_vf_calls_cleanly", null_cmm_fails_vf_calls_cleanly },
<<<<<<< HEAD
    { "materials", "null_materials_destroy_is_noop", null_materials_destroy_is_noop },
    { "materials", "on_encrypt_precondition_violation", on_encrypt_precondition_violation },
    { "materials", "on_encrypt_postcondition_violation", on_encrypt_postcondition_violation },
    { "materials", "on_decrypt_precondition_violation", on_decrypt_precondition_violation },
    { "materials", "on_decrypt_postcondition_violation", on_decrypt_postcondition_violation },
=======
    { "materials", "null_materials_release_is_noop", null_materials_release_is_noop },
    { "materials", "refcount_cmm", refcount_cmm },
    { "materials", "refcount_keyring", refcount_keyring },
    { "materials", "session_updates_cmm_refcount", session_updates_cmm_refcount },
>>>>>>> fe55d5cd
    { NULL }
};<|MERGE_RESOLUTION|>--- conflicted
+++ resolved
@@ -227,8 +227,8 @@
 
 static void reset_test_keyring() {
     memset(&test_kr, 0, sizeof(test_kr));
-    test_kr.vt = &test_keyring_vt;
-    kr = (struct aws_cryptosdk_keyring *)&test_kr;
+    kr = &test_kr.base;
+    aws_cryptosdk_keyring_base_init(kr, &test_keyring_vt);
 
     alloc = aws_default_allocator();
 }
@@ -324,17 +324,13 @@
     { "materials", "default_cmm_zero_keyring_dec_mat", default_cmm_zero_keyring_dec_mat },
     { "materials", "zero_size_cmm_does_not_run_vfs", zero_size_cmm_does_not_run_vfs },
     { "materials", "null_cmm_fails_vf_calls_cleanly", null_cmm_fails_vf_calls_cleanly },
-<<<<<<< HEAD
-    { "materials", "null_materials_destroy_is_noop", null_materials_destroy_is_noop },
+    { "materials", "null_materials_release_is_noop", null_materials_release_is_noop },
+    { "materials", "refcount_cmm", refcount_cmm },
+    { "materials", "refcount_keyring", refcount_keyring },
+    { "materials", "session_updates_cmm_refcount", session_updates_cmm_refcount },
     { "materials", "on_encrypt_precondition_violation", on_encrypt_precondition_violation },
     { "materials", "on_encrypt_postcondition_violation", on_encrypt_postcondition_violation },
     { "materials", "on_decrypt_precondition_violation", on_decrypt_precondition_violation },
     { "materials", "on_decrypt_postcondition_violation", on_decrypt_postcondition_violation },
-=======
-    { "materials", "null_materials_release_is_noop", null_materials_release_is_noop },
-    { "materials", "refcount_cmm", refcount_cmm },
-    { "materials", "refcount_keyring", refcount_keyring },
-    { "materials", "session_updates_cmm_refcount", session_updates_cmm_refcount },
->>>>>>> fe55d5cd
     { NULL }
 };