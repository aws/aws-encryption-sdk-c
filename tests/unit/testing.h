--- conflicted
+++ resolved
@@ -24,11 +24,8 @@
 extern struct test_case header_test_cases[];
 extern struct test_case cipher_test_cases[];
 extern struct test_case materials_test_cases[];
-<<<<<<< HEAD
 extern struct test_case enc_context_test_cases[];
-=======
 extern struct test_case encrypt_test_cases[];
->>>>>>> f3957e67
 
 #define TEST_ASSERT(cond) \
     do { \
