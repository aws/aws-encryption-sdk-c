/* 
 * Copyright 2018 Amazon.com, Inc. or its affiliates. All Rights Reserved.
 * 
 * Licensed under the Apache License, Version 2.0 (the "License"). You may not use
 * this file except in compliance with the License. A copy of the License is
 * located at
 * 
 *     http://aws.amazon.com/apache2.0/
 * 
 * or in the "license" file accompanying this file. This file is distributed on an
 * "AS IS" BASIS, WITHOUT WARRANTIES OR CONDITIONS OF ANY KIND, either express or
 * implied. See the License for the specific language governing permissions and
 * limitations under the License.
 */ 

#include <stdlib.h>
#include <stdio.h>
#include <string.h>
#include "testing.h"

#include <aws/cryptosdk/error.h>
#include <aws/common/error.h>

int pass_fn() { return 0; }

struct test_case *test_groups[] = {
    header_test_cases,
    cipher_test_cases,
    materials_test_cases,
    enc_context_test_cases,
    encrypt_test_cases,
<<<<<<< HEAD
    raw_aes_keyring_decrypt_test_cases,
    raw_aes_keyring_encrypt_test_cases,
    raw_aes_keyring_provider_info_test_cases,
    multi_keyring_test_cases,
=======
    raw_aes_kr_decrypt_test_cases,
    raw_aes_kr_encrypt_test_cases,
    raw_aes_kr_provider_info_test_cases,
    hkdf_test_cases,
>>>>>>> e14c5d06
    NULL
};

struct test_case *test_cases;

static void assemble_test_cases(int enable_all) {
    int n = 0;

    for (struct test_case **group = test_groups; *group; group++) {
        for (struct test_case *pCase = *group; pCase->group; pCase++) {
            n++;
        }
    }

    test_cases = calloc(n + 1, sizeof(*test_cases));

    struct test_case *pCopyTo = test_cases;

    for (struct test_case **group = test_groups; *group; group++) {
        for (struct test_case *pCase = *group; pCase->group; pCase++) {
            *pCopyTo = *pCase;
            pCopyTo->result = 0;
            pCopyTo->enabled = enable_all;
            pCopyTo++;
        }
    }
}

static void enable_cases(const char *specifier) {
    if (specifier[0] == '-') {
        fprintf(stderr, "The test runner does not take option arguments. However, you can pass a list\n"
            "of test cases, e.g.:\n\n"
            "\taws-encryption-sdk-tests 'test_group.*' 'test_group_2.specific_test'\n"
            "\n"
            "If no options are passed, all tests will be run.\n"
            );
        exit(1);
    }

    const char *dot = strchr(specifier, '.');
    int groupLen = dot ? (int)(dot - specifier) : (int)strlen(specifier);

    int enabled_ct = 0;
    for (struct test_case *pCase = test_cases; pCase->group; pCase++) {
        if (!strncmp(pCase->group, specifier, groupLen)) {
            if (!dot || !strcmp(dot + 1, pCase->name)) {
                pCase->enabled = 1;
                enabled_ct++;
            }
        }
    }

    if (!enabled_ct) {
        printf("No tests matched specifier '%s'\n", specifier);
        exit(1);
    }
}

int main(int argc, char **argv) {
    aws_load_error_strings();
    aws_cryptosdk_err_init_strings();

    int ret;
    assemble_test_cases(argc < 2);

    for (int i = 1; i < argc; i++) {
        enable_cases(argv[i]);
    }

    int passed = 0, failed = 0;

    for (struct test_case *pCase = test_cases; pCase->group; pCase++) {
        if (!pCase->enabled) {
            continue;
        }

        fprintf(stderr, "[RUNNING] %s.%s ...\r", pCase->group, pCase->name);
        pCase->result = pCase->test_fn();
        fprintf(stderr, "%s %s.%s    \n", pCase->result ? "\n[ FAILED]" : "[ PASSED]", pCase->group, pCase->name);

        if (pCase->result) {
            failed++;
        } else {
            passed++;
        }
    }

    if (!failed && !passed) {
        printf("No test cases selected.\n");
        ret = 1;
        goto DONE;
    }

    printf("\n\nTest run complete. ");
    if (!failed) {
        printf("All tests passed (%d tests).\n", passed);
        ret = 0;
    } else {
        printf("%d tests failed (%d passed). Failing tests:\n", failed, passed);

        for (struct test_case *pTest = test_cases; pTest->group; pTest++) {
            if (pTest->result) {
                printf("[ FAILED] %s.%s\n", pTest->group, pTest->name);
            }
        }
        ret = 1;
    }

DONE:
    if (test_cases) free(test_cases);
    return ret;
}<|MERGE_RESOLUTION|>--- conflicted
+++ resolved
@@ -29,17 +29,11 @@
     materials_test_cases,
     enc_context_test_cases,
     encrypt_test_cases,
-<<<<<<< HEAD
+    hkdf_test_cases,
     raw_aes_keyring_decrypt_test_cases,
     raw_aes_keyring_encrypt_test_cases,
     raw_aes_keyring_provider_info_test_cases,
     multi_keyring_test_cases,
-=======
-    raw_aes_kr_decrypt_test_cases,
-    raw_aes_kr_encrypt_test_cases,
-    raw_aes_kr_provider_info_test_cases,
-    hkdf_test_cases,
->>>>>>> e14c5d06
     NULL
 };
 
