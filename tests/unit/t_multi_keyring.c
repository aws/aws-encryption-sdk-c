--- conflicted
+++ resolved
@@ -13,90 +13,11 @@
  * limitations under the License.
  */
 #include <aws/cryptosdk/multi_keyring.h>
-<<<<<<< HEAD
 #include "test_keyring.h"
 #include "testing.h"
 
 static struct aws_allocator *alloc;
-=======
-#include <aws/cryptosdk/private/materials.h>
-#include <aws/common/atomics.h>
-#include "testing.h"
-
-struct test_keyring {
-    struct aws_cryptosdk_keyring base;
-
-    struct aws_byte_buf decrypted_key_to_return;
-
-    int ret;
-
-    bool generate_called;
-    bool encrypt_called;
-    bool decrypt_called;
-    bool destroy_called;
-};
-
-static void test_keyring_destroy(struct aws_cryptosdk_keyring * kr) {
-    struct test_keyring *self = (struct test_keyring *)kr;
-
-    self->destroy_called = true;
-}
-
-static char data_key[] = "data key";
-static int test_keyring_generate_or_encrypt(struct aws_cryptosdk_keyring * kr,
-                                            struct aws_cryptosdk_encryption_materials * enc_mat,
-                                            bool generate) {
-    (void)enc_mat;
-    struct test_keyring *self = (struct test_keyring *)kr;
-
-    if (!self->ret) {
-        if (generate) enc_mat->unencrypted_data_key = aws_byte_buf_from_c_str(data_key);
-
-        static struct aws_cryptosdk_edk edk;
-        edk.enc_data_key = aws_byte_buf_from_c_str("test keyring generate edk");
-        edk.provider_id = aws_byte_buf_from_c_str("test keyring generate provider id");
-        edk.provider_id = aws_byte_buf_from_c_str("test keyring generate provider info");
-        aws_array_list_push_back(&enc_mat->encrypted_data_keys, &edk);
-    }
-
-    if (generate) self->generate_called = true;
-    else self->encrypt_called = true;
-
-    return self->ret;
-}
-
-static int test_keyring_generate_data_key(struct aws_cryptosdk_keyring * kr,
-                                          struct aws_cryptosdk_encryption_materials * enc_mat) {
-    return test_keyring_generate_or_encrypt(kr, enc_mat, true);
-}
-
-static int test_keyring_encrypt_data_key(struct aws_cryptosdk_keyring * kr,
-                                         struct aws_cryptosdk_encryption_materials * enc_mat) {
-    return test_keyring_generate_or_encrypt(kr, enc_mat, false);
-}
-
-static int test_keyring_decrypt_data_key(struct aws_cryptosdk_keyring * kr,
-                                    struct aws_cryptosdk_decryption_materials * dec_mat,
-                                    const struct aws_cryptosdk_decryption_request * request) {
-    (void)dec_mat;
-    (void)request;
-    struct test_keyring *self = (struct test_keyring *)kr;
-    dec_mat->unencrypted_data_key = self->decrypted_key_to_return;
-    self->decrypt_called = true;
-    return self->ret;
-}
-
-const static struct aws_cryptosdk_keyring_vt test_keyring_vt = {
-    .vt_size = sizeof(test_keyring_vt),
-    .name = "test keyring",
-    .destroy = test_keyring_destroy,
-    .generate_data_key = test_keyring_generate_data_key,
-    .encrypt_data_key = test_keyring_encrypt_data_key,
-    .decrypt_data_key = test_keyring_decrypt_data_key
-};
-
-static struct aws_allocator * alloc;
->>>>>>> fe55d5cd
+
 // test_keyring[0] used as generator, rest used as children
 static struct test_keyring test_keyrings[5];
 static const size_t num_test_keyrings = sizeof(test_keyrings)/sizeof(struct test_keyring);
@@ -139,13 +60,8 @@
 }
 
 static void tear_down_all_the_things() {
-<<<<<<< HEAD
-    aws_cryptosdk_keyring_destroy(multi);
+    aws_cryptosdk_keyring_release(multi);
     aws_cryptosdk_edk_list_clean_up(&edks);
-=======
-    aws_cryptosdk_encryption_materials_destroy(enc_mat);
-    aws_cryptosdk_decryption_materials_destroy(dec_mat);
-    aws_cryptosdk_keyring_release(multi);
 }
 
 int adds_and_removes_refs() {
@@ -196,7 +112,6 @@
     TEST_ASSERT_INT_EQ(true, test_keyrings[0].destroy_called);
 
     return 0;
->>>>>>> fe55d5cd
 }
 
 int delegates_on_encrypt_calls() {
