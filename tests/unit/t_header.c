--- conflicted
+++ resolved
@@ -72,13 +72,8 @@
 uint8_t test_header_1_edk_provider_id[] = {0x10, 0x11, 0x12, 0x00};
 uint8_t test_header_1_edk_provider_info[] = {0x01, 0x02, 0x03, 0x04};
 uint8_t test_header_1_edk_enc_data_key[] = {0x11, 0x02, 0x03, 0x04, 0x05, 0x06, 0x07, 0x88};
-<<<<<<< HEAD
 struct aws_cryptosdk_edk test_header_1_edk_tbl[] = {
-    {0},
-=======
-struct aws_cryptosdk_hdr_edk test_header_1_edk_tbl[] = {
     {{0}},
->>>>>>> 5c1d18f0
     {
         .provider_id = {.len = sizeof(test_header_1_edk_provider_id), .buffer = test_header_1_edk_provider_id},
         .provider_info = {.len = sizeof(test_header_1_edk_provider_info), .buffer = test_header_1_edk_provider_info},
