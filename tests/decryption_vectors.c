--- conflicted
+++ resolved
@@ -356,19 +356,9 @@
         exit(1);
     }
 
-<<<<<<< HEAD
-    struct aws_byte_buf in = { .buffer = (uint8_t *)b64_input, .len = inlen, .size = inlen };
-    struct aws_byte_buf out = { .buffer = malloc(outlen), .len = outlen, .size = outlen };
-
-    if (!out.buffer) {
-        fprintf(stderr, "Out of memory\n");
-        exit(1);
-    }
-=======
     struct aws_byte_buf in = aws_byte_buf_from_literal(b64_input);
     struct aws_byte_buf out;
     if (aws_byte_buf_init(aws_default_allocator(), &out, outlen)) abort();
->>>>>>> 907551a0
 
     if (aws_base64_decode(&in, &out)) {
         fprintf(stderr, "Base64 decode failed for {%s}: 0x%04x\n",
