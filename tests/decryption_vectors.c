--- conflicted
+++ resolved
@@ -59,15 +59,11 @@
     struct aws_cryptosdk_session *session = NULL;
     struct aws_cryptosdk_cmm *cmm = NULL;
 
-<<<<<<< HEAD
     if (!(kr = aws_cryptosdk_zero_keyring_new(alloc))) unexpected_error();
     if (!(cmm = aws_cryptosdk_default_cmm_new(alloc, kr))) unexpected_error();
     if (!(session = aws_cryptosdk_session_new_from_cmm(alloc, AWS_CRYPTOSDK_DECRYPT, cmm))) unexpected_error();
-=======
-    if (!(cmm = aws_cryptosdk_default_cmm_new(aws_default_allocator(), aws_cryptosdk_zero_keyring_new()))) unexpected_error();
-    if (!(session = aws_cryptosdk_session_new_from_cmm(aws_default_allocator(), AWS_CRYPTOSDK_DECRYPT, cmm))) unexpected_error();
+    aws_cryptosdk_keyring_release(kr); kr = NULL;
     aws_cryptosdk_cmm_release(cmm); cmm = NULL;
->>>>>>> fe55d5cd
 
     uint8_t *outp = outbuf;
     const uint8_t *inp = ct.buffer;
@@ -99,11 +95,8 @@
 
 error:
     if (session) aws_cryptosdk_session_destroy(session);
-<<<<<<< HEAD
-    if (cmm) aws_cryptosdk_cmm_destroy(cmm);
-    if (kr) aws_cryptosdk_keyring_destroy(kr);
-=======
->>>>>>> fe55d5cd
+    if (cmm) aws_cryptosdk_cmm_release(cmm);
+    if (kr) aws_cryptosdk_keyring_release(kr);
 
     free(outbuf);
 
@@ -131,15 +124,11 @@
     struct aws_cryptosdk_session *session = NULL;
     struct aws_cryptosdk_cmm *cmm = NULL;
 
-<<<<<<< HEAD
     if (!(kr = aws_cryptosdk_zero_keyring_new(alloc))) unexpected_error();
     if (!(cmm = aws_cryptosdk_default_cmm_new(alloc, kr))) unexpected_error();
     if (!(session = aws_cryptosdk_session_new_from_cmm(alloc, AWS_CRYPTOSDK_DECRYPT, cmm))) unexpected_error();
-=======
-    if (!(cmm = aws_cryptosdk_default_cmm_new(aws_default_allocator(), aws_cryptosdk_zero_keyring_new()))) unexpected_error();
-    if (!(session = aws_cryptosdk_session_new_from_cmm(aws_default_allocator(), AWS_CRYPTOSDK_DECRYPT, cmm))) unexpected_error();
+    aws_cryptosdk_keyring_release(kr); kr = NULL;
     aws_cryptosdk_cmm_release(cmm); cmm = NULL;
->>>>>>> fe55d5cd
 
     uint8_t *outp = outbuf;
     const uint8_t *inp = ct.buffer;
@@ -280,11 +269,8 @@
 
 error:
     if (session) aws_cryptosdk_session_destroy(session);
-<<<<<<< HEAD
-    if (cmm) aws_cryptosdk_cmm_destroy(cmm);
-    if (kr) aws_cryptosdk_keyring_destroy(kr);
-=======
->>>>>>> fe55d5cd
+    if (cmm) aws_cryptosdk_cmm_release(cmm);
+    if (kr) aws_cryptosdk_keyring_release(kr);
 
     free(outbuf);
 
@@ -316,10 +302,9 @@
     if (!(kr = aws_cryptosdk_zero_keyring_new(alloc))) unexpected_error();
     if (!(cmm = aws_cryptosdk_default_cmm_new(alloc, kr))) unexpected_error();
     if (!(session = aws_cryptosdk_session_new_from_cmm(alloc, AWS_CRYPTOSDK_DECRYPT, cmm))) unexpected_error();
-
-    aws_cryptosdk_cmm_release(cmm);
-    cmm = NULL;
-
+    aws_cryptosdk_keyring_release(kr); kr = NULL;
+    aws_cryptosdk_cmm_release(cmm); cmm = NULL;
+    
     uint8_t *outp = outbuf;
     const uint8_t *inp = ct.buffer;
 
@@ -373,11 +358,8 @@
 
 error:
     if (session) aws_cryptosdk_session_destroy(session);
-<<<<<<< HEAD
-    if (cmm) aws_cryptosdk_cmm_destroy(cmm);
-    if (kr) aws_cryptosdk_keyring_destroy(kr);
-=======
->>>>>>> fe55d5cd
+    if (cmm) aws_cryptosdk_cmm_release(cmm);
+    if (kr) aws_cryptosdk_keyring_release(kr);
 
     free(outbuf);
     free(zerobuf);
