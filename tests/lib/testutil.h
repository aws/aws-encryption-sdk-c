--- conflicted
+++ resolved
@@ -62,13 +62,9 @@
  * @param enc_context Output variable with an initialized hash_table
  * @return
  */
-<<<<<<< HEAD
+TESTLIB_API
 int test_enc_context_init_and_fill(struct aws_allocator *alloc,
                                    struct aws_hash_table *enc_context);
-=======
-TESTLIB_API
-int test_enc_context_init_and_fill(struct aws_hash_table *enc_context);
->>>>>>> 74733e13
 
 /**
  * Decodes base64 in a C string into a newly allocated aws_byte_buf.
