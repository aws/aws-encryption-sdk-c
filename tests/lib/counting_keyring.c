/*
 * Copyright 2018 Amazon.com, Inc. or its affiliates. All Rights Reserved.
 *
 * Licensed under the Apache License, Version 2.0 (the "License"). You may not use
 * this file except in compliance with the License. A copy of the License is
 * located at
 *
 *     http://aws.amazon.com/apache2.0/
 *
 * or in the "license" file accompanying this file. This file is distributed on an
 * "AS IS" BASIS, WITHOUT WARRANTIES OR CONDITIONS OF ANY KIND, either express or
 * implied. See the License for the specific language governing permissions and
 * limitations under the License.
 */
#include <stdbool.h>
#include "counting_keyring.h"
#include <aws/cryptosdk/cipher.h>
#include <aws/common/string.h>
#include <aws/common/byte_buf.h>

<<<<<<< HEAD
struct counting_keyring {
    const struct aws_cryptosdk_keyring_vt *vt;
    struct aws_allocator *alloc;
};
=======
struct counting_keyring {const struct aws_cryptosdk_keyring base;};
>>>>>>> fe55d5cd

static inline struct aws_byte_buf aws_string_to_buf(const struct aws_string *s) {
    return aws_byte_buf_from_array(aws_string_bytes(s), s->len);
}

AWS_STATIC_STRING_FROM_LITERAL(prov_name, "test_counting");
AWS_STATIC_STRING_FROM_LITERAL(prov_info, "test_counting_prov_info");
AWS_STATIC_STRING_FROM_LITERAL(expected_edk, "\x40\x41\x42\x43\x44");

static int set_edk(struct aws_allocator *alloc, struct aws_cryptosdk_edk *edk) {
    struct aws_byte_buf src;

    src = aws_string_to_buf(prov_name);
    if (aws_byte_buf_init_copy(alloc, &edk->provider_id, &src))
        return AWS_OP_ERR;
    src = aws_string_to_buf(prov_info);
    if (aws_byte_buf_init_copy(alloc, &edk->provider_info, &src))
        return AWS_OP_ERR;
    src = aws_string_to_buf(expected_edk);
    if (aws_byte_buf_init_copy(alloc, &edk->enc_data_key, &src))
        return AWS_OP_ERR;

    return AWS_OP_SUCCESS;
}

static inline bool str_eq_buf(const struct aws_string *s, const struct aws_byte_buf *buf) {
    return s->len == buf->len && !memcmp(aws_string_bytes(s), buf->buffer, s->len);
}

static inline bool is_counting_edk(const struct aws_cryptosdk_edk *edk) {
    return (
        str_eq_buf(prov_name, &edk->provider_id) &&
        str_eq_buf(prov_info, &edk->provider_info) &&
        str_eq_buf(expected_edk, &edk->enc_data_key)
    );
}

static int counting_keyring_on_encrypt(struct aws_cryptosdk_keyring *kr,
                                       struct aws_allocator *request_alloc,
                                       struct aws_byte_buf *unencrypted_data_key,
                                       struct aws_array_list *edks,
                                       const struct aws_hash_table *enc_context,
                                       enum aws_cryptosdk_alg_id alg) {
    (void)enc_context;
    (void)kr;

    const struct aws_cryptosdk_alg_properties * props = aws_cryptosdk_alg_props(alg);

    if (unencrypted_data_key->buffer) {
        if (unencrypted_data_key->len != props->data_key_len) {
            // We can't encrypt arbitrary keys with this KR
            return aws_raise_error(AWS_CRYPTOSDK_ERR_UNSUPPORTED_FORMAT);
        }
        for (size_t byte_idx = 0 ; byte_idx < unencrypted_data_key->len ; ++byte_idx) {
            if (unencrypted_data_key->buffer[byte_idx] != (uint8_t)byte_idx) {
                // Wrong key bytes
                return aws_raise_error(AWS_CRYPTOSDK_ERR_UNSUPPORTED_FORMAT);
            }
        }
    } else {
        if (aws_byte_buf_init(request_alloc, unencrypted_data_key, props->data_key_len)) {
            return AWS_OP_ERR;
        }
        unencrypted_data_key->len = props->data_key_len;

        for (size_t i = 0; i < props->data_key_len; i++) {
            unencrypted_data_key->buffer[i] = (uint8_t)i;
        }
    }

    struct aws_cryptosdk_edk edk;
    if (set_edk(request_alloc, &edk)) {
        return AWS_OP_ERR;
    }

    return aws_array_list_push_back(edks, &edk);
}

static int counting_keyring_on_decrypt(struct aws_cryptosdk_keyring *kr,
                                       struct aws_allocator *request_alloc,
                                       struct aws_byte_buf *unencrypted_data_key,
                                       const struct aws_array_list *edks,
                                       const struct aws_hash_table *enc_context,
                                       enum aws_cryptosdk_alg_id alg) {
    (void)enc_context;
    (void)kr;
    
    // verify there is at least one EDK with the right signature present
    size_t num_keys = aws_array_list_length(edks);
    for (size_t key_idx = 0 ; key_idx < num_keys ; ++key_idx) {
        struct aws_cryptosdk_edk * edk;
        if (aws_array_list_get_at_ptr(edks, (void **)&edk, key_idx)) return AWS_OP_ERR;
        if (is_counting_edk(edk)) {
            const struct aws_cryptosdk_alg_properties *props = aws_cryptosdk_alg_props(alg);

            if (aws_byte_buf_init(request_alloc, unencrypted_data_key, props->data_key_len)) {
                return AWS_OP_ERR;
            }

            unencrypted_data_key->len = props->data_key_len;
            for (size_t i = 0; i < unencrypted_data_key->len; i++) {
                unencrypted_data_key->buffer[i] = (uint8_t)i;
            }

            return AWS_OP_SUCCESS;
        }
    }
    /* We were not able to decrypt any of the EDKs using this master key. This is normal behavior,
     * so return success without allocating an unencrypted data key.
     */
    return AWS_OP_SUCCESS;
}

static void counting_keyring_destroy(struct aws_cryptosdk_keyring * kr) {
<<<<<<< HEAD
    struct counting_keyring *self = (struct counting_keyring *)kr;
    aws_mem_release(self->alloc, self);
=======
    (void)kr;
    abort(); // should be unreachable
>>>>>>> fe55d5cd
}

static const struct aws_cryptosdk_keyring_vt counting_keyring_vt = {
    .vt_size = sizeof(struct aws_cryptosdk_keyring_vt),
    .name = "TEST: counting keyring",
    .destroy = counting_keyring_destroy,
    .on_encrypt = counting_keyring_on_encrypt,
    .on_decrypt = counting_keyring_on_decrypt
};

<<<<<<< HEAD
struct aws_cryptosdk_keyring *aws_cryptosdk_counting_keyring_new(struct aws_allocator *alloc) {
    struct counting_keyring *kr = aws_mem_acquire(alloc, sizeof(struct counting_keyring));
    if (!kr) return NULL;
    kr->vt = &counting_keyring_vt;
    kr->alloc = alloc;
    return (struct aws_cryptosdk_keyring *)kr;
=======
static struct counting_keyring counting_keyring_singleton = {.base = {.vtable = &counting_keyring_vt, .refcount = AWS_ATOMIC_INIT_INT(1)}};

struct aws_cryptosdk_keyring * aws_cryptosdk_counting_keyring() {
    return aws_cryptosdk_keyring_retain((struct aws_cryptosdk_keyring *)&counting_keyring_singleton);
>>>>>>> fe55d5cd
}<|MERGE_RESOLUTION|>--- conflicted
+++ resolved
@@ -18,14 +18,10 @@
 #include <aws/common/string.h>
 #include <aws/common/byte_buf.h>
 
-<<<<<<< HEAD
 struct counting_keyring {
-    const struct aws_cryptosdk_keyring_vt *vt;
+    struct aws_cryptosdk_keyring base;
     struct aws_allocator *alloc;
 };
-=======
-struct counting_keyring {const struct aws_cryptosdk_keyring base;};
->>>>>>> fe55d5cd
 
 static inline struct aws_byte_buf aws_string_to_buf(const struct aws_string *s) {
     return aws_byte_buf_from_array(aws_string_bytes(s), s->len);
@@ -140,13 +136,8 @@
 }
 
 static void counting_keyring_destroy(struct aws_cryptosdk_keyring * kr) {
-<<<<<<< HEAD
     struct counting_keyring *self = (struct counting_keyring *)kr;
     aws_mem_release(self->alloc, self);
-=======
-    (void)kr;
-    abort(); // should be unreachable
->>>>>>> fe55d5cd
 }
 
 static const struct aws_cryptosdk_keyring_vt counting_keyring_vt = {
@@ -157,17 +148,11 @@
     .on_decrypt = counting_keyring_on_decrypt
 };
 
-<<<<<<< HEAD
+
 struct aws_cryptosdk_keyring *aws_cryptosdk_counting_keyring_new(struct aws_allocator *alloc) {
     struct counting_keyring *kr = aws_mem_acquire(alloc, sizeof(struct counting_keyring));
     if (!kr) return NULL;
-    kr->vt = &counting_keyring_vt;
+    aws_cryptosdk_keyring_base_init(&kr->base, &counting_keyring_vt);
     kr->alloc = alloc;
     return (struct aws_cryptosdk_keyring *)kr;
-=======
-static struct counting_keyring counting_keyring_singleton = {.base = {.vtable = &counting_keyring_vt, .refcount = AWS_ATOMIC_INIT_INT(1)}};
-
-struct aws_cryptosdk_keyring * aws_cryptosdk_counting_keyring() {
-    return aws_cryptosdk_keyring_retain((struct aws_cryptosdk_keyring *)&counting_keyring_singleton);
->>>>>>> fe55d5cd
 }