--- conflicted
+++ resolved
@@ -145,16 +145,10 @@
     return 1;
 }
 
-<<<<<<< HEAD
-
+TESTLIB_API
 int test_enc_context_init_and_fill(struct aws_allocator *alloc,
                                    struct aws_hash_table *enc_context) {
     TEST_ASSERT_SUCCESS(aws_cryptosdk_enc_context_init(alloc, enc_context));
-=======
-TESTLIB_API
-int test_enc_context_init_and_fill(struct aws_hash_table *enc_context) {
-    TEST_ASSERT_SUCCESS(aws_cryptosdk_enc_context_init(aws_default_allocator(), enc_context));
->>>>>>> 74733e13
 
     AWS_STATIC_STRING_FROM_LITERAL(enc_context_key_1, "The night is dark");
     AWS_STATIC_STRING_FROM_LITERAL(enc_context_val_1, "and full of terrors");
