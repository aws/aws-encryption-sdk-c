/*
 * Copyright 2018 Amazon.com, Inc. or its affiliates. All Rights Reserved.
 *
 * Licensed under the Apache License, Version 2.0 (the "License"). You may not use
 * this file except in compliance with the License. A copy of the License is
 * located at
 *
 *     http://aws.amazon.com/apache2.0/
 *
 * or in the "license" file accompanying this file. This file is distributed on an
 * "AS IS" BASIS, WITHOUT WARRANTIES OR CONDITIONS OF ANY KIND, either express or
 * implied. See the License for the specific language governing permissions and
 * limitations under the License.
 */
#include <stdbool.h>
#include "zero_keyring.h"
#include <aws/cryptosdk/cipher.h>

<<<<<<< HEAD
struct zero_keyring {
    const struct aws_cryptosdk_keyring_vt *vt;
    struct aws_allocator *alloc;
};
=======
struct zero_keyring {const struct aws_cryptosdk_keyring base;};
>>>>>>> fe55d5cd

static const char * literally_null = "null";

void aws_cryptosdk_literally_null_edk(struct aws_cryptosdk_edk *edk) {
    edk->provider_id = aws_byte_buf_from_c_str(literally_null);
    edk->provider_info = aws_byte_buf_from_c_str(literally_null);
    edk->enc_data_key = aws_byte_buf_from_c_str(literally_null);
}

static bool buf_equals_c_string(const struct aws_byte_buf *buf, const char *cstr) {
    size_t len = strlen(cstr);
    return len == buf->len && !memcmp(buf->buffer, cstr, len);
}

static inline bool is_literally_null_edk(const struct aws_cryptosdk_edk *edk) {
    if (buf_equals_c_string(&edk->provider_id, literally_null) &&
        buf_equals_c_string(&edk->provider_info, literally_null) &&
        buf_equals_c_string(&edk->enc_data_key, literally_null)
    ) return true;

    // Some older test vectors use "zero-key" / "provider info" / "\0" as their test data

    if (buf_equals_c_string(&edk->provider_id, "zero-key") &&
        buf_equals_c_string(&edk->provider_info, "provider info") &&
        edk->enc_data_key.len == 1 && edk->enc_data_key.buffer[0] == 0
    ) return true;

    return false;
}

static int zero_keyring_on_encrypt(struct aws_cryptosdk_keyring *kr,
                                   struct aws_allocator *request_alloc,
                                   struct aws_byte_buf *unencrypted_data_key,
                                   struct aws_array_list *edks,
                                   const struct aws_hash_table *enc_context,
                                   enum aws_cryptosdk_alg_id alg) {
    (void)enc_context;
    (void)kr;
    const struct aws_cryptosdk_alg_properties * props = aws_cryptosdk_alg_props(alg);

    if (unencrypted_data_key->buffer) {
        if (unencrypted_data_key->len != props->data_key_len) {
            // We can't encrypt arbitrary keys with this KR
            return aws_raise_error(AWS_CRYPTOSDK_ERR_UNSUPPORTED_FORMAT);
        }
        for (size_t byte_idx = 0 ; byte_idx < unencrypted_data_key->len ; ++byte_idx) {
            if (unencrypted_data_key->buffer[byte_idx]) {
                // Zero KR only encrypts the all zero data key
                return aws_raise_error(AWS_CRYPTOSDK_ERR_UNSUPPORTED_FORMAT);
            }
        }
    } else {
        if (aws_byte_buf_init(request_alloc, unencrypted_data_key, props->data_key_len)) {
            return AWS_OP_ERR;
        }
        aws_byte_buf_secure_zero(unencrypted_data_key);
        unencrypted_data_key->len = unencrypted_data_key->capacity;
    }

    struct aws_cryptosdk_edk edk;
    aws_cryptosdk_literally_null_edk(&edk);
    return aws_array_list_push_back(edks, &edk);
}

static int zero_keyring_on_decrypt(struct aws_cryptosdk_keyring *kr,
                                   struct aws_allocator *request_alloc,
                                   struct aws_byte_buf *unencrypted_data_key,
                                   const struct aws_array_list *edks,
                                   const struct aws_hash_table *enc_context,
                                   enum aws_cryptosdk_alg_id alg) {
    (void)enc_context;
    (void)kr;

    // verify there is at least one EDK with length zero present
    size_t num_keys = aws_array_list_length(edks);
    for (size_t key_idx = 0 ; key_idx < num_keys ; ++key_idx) {
        struct aws_cryptosdk_edk *edk;
        if (aws_array_list_get_at_ptr(edks, (void **)&edk, key_idx)) return AWS_OP_ERR;
        if (is_literally_null_edk(edk)) {
            const struct aws_cryptosdk_alg_properties *props = aws_cryptosdk_alg_props(alg);
            if (aws_byte_buf_init(request_alloc, unencrypted_data_key, props->data_key_len)) {
                return AWS_OP_ERR;
            }
            aws_byte_buf_secure_zero(unencrypted_data_key);
            unencrypted_data_key->len = unencrypted_data_key->capacity;
            return AWS_OP_SUCCESS;
        }
    }
    /* We were not able to decrypt any of the EDKs using this master key. This is normal behavior,
     * so return success without allocating an unencrypted data key.
     */
    return AWS_OP_SUCCESS;
}

<<<<<<< HEAD
static void zero_keyring_destroy(struct aws_cryptosdk_keyring *kr) {
    struct zero_keyring *self = (struct zero_keyring *)kr;
    aws_mem_release(self->alloc, self);
=======
static void zero_keyring_destroy(struct aws_cryptosdk_keyring * kr) {
    (void)kr;
    abort(); // should be unreachable unless we have a double-free somewhere
>>>>>>> fe55d5cd
}

static const struct aws_cryptosdk_keyring_vt zero_keyring_vt = {
    .vt_size = sizeof(struct aws_cryptosdk_keyring_vt),
    .name = "zero keyring",
    .destroy = zero_keyring_destroy,
    .on_encrypt = zero_keyring_on_encrypt,
    .on_decrypt = zero_keyring_on_decrypt
};

<<<<<<< HEAD
struct aws_cryptosdk_keyring *aws_cryptosdk_zero_keyring_new(struct aws_allocator *alloc) {
    struct zero_keyring *kr = aws_mem_acquire(alloc, sizeof(struct zero_keyring));
    if (!kr) return NULL;
    kr->vt = &zero_keyring_vt;
    kr->alloc = alloc;
    return (struct aws_cryptosdk_keyring *)kr;
}
=======
static struct zero_keyring zero_keyring_singleton = {.base = {.vtable = &zero_keyring_vt, .refcount = AWS_ATOMIC_INIT_INT(1)}};
static struct aws_cryptosdk_keyring * kr = (struct aws_cryptosdk_keyring *) &zero_keyring_singleton;

struct aws_cryptosdk_keyring * aws_cryptosdk_zero_keyring_new() {return aws_cryptosdk_keyring_retain(kr);}
>>>>>>> fe55d5cd
<|MERGE_RESOLUTION|>--- conflicted
+++ resolved
@@ -16,14 +16,10 @@
 #include "zero_keyring.h"
 #include <aws/cryptosdk/cipher.h>
 
-<<<<<<< HEAD
 struct zero_keyring {
-    const struct aws_cryptosdk_keyring_vt *vt;
+    struct aws_cryptosdk_keyring base;
     struct aws_allocator *alloc;
 };
-=======
-struct zero_keyring {const struct aws_cryptosdk_keyring base;};
->>>>>>> fe55d5cd
 
 static const char * literally_null = "null";
 
@@ -118,15 +114,9 @@
     return AWS_OP_SUCCESS;
 }
 
-<<<<<<< HEAD
 static void zero_keyring_destroy(struct aws_cryptosdk_keyring *kr) {
     struct zero_keyring *self = (struct zero_keyring *)kr;
     aws_mem_release(self->alloc, self);
-=======
-static void zero_keyring_destroy(struct aws_cryptosdk_keyring * kr) {
-    (void)kr;
-    abort(); // should be unreachable unless we have a double-free somewhere
->>>>>>> fe55d5cd
 }
 
 static const struct aws_cryptosdk_keyring_vt zero_keyring_vt = {
@@ -137,17 +127,11 @@
     .on_decrypt = zero_keyring_on_decrypt
 };
 
-<<<<<<< HEAD
+
 struct aws_cryptosdk_keyring *aws_cryptosdk_zero_keyring_new(struct aws_allocator *alloc) {
     struct zero_keyring *kr = aws_mem_acquire(alloc, sizeof(struct zero_keyring));
     if (!kr) return NULL;
-    kr->vt = &zero_keyring_vt;
+    aws_cryptosdk_keyring_base_init(&kr->base, &zero_keyring_vt);
     kr->alloc = alloc;
     return (struct aws_cryptosdk_keyring *)kr;
-}
-=======
-static struct zero_keyring zero_keyring_singleton = {.base = {.vtable = &zero_keyring_vt, .refcount = AWS_ATOMIC_INIT_INT(1)}};
-static struct aws_cryptosdk_keyring * kr = (struct aws_cryptosdk_keyring *) &zero_keyring_singleton;
-
-struct aws_cryptosdk_keyring * aws_cryptosdk_zero_keyring_new() {return aws_cryptosdk_keyring_retain(kr);}
->>>>>>> fe55d5cd
+}