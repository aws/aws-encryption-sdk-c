--- conflicted
+++ resolved
@@ -31,11 +31,10 @@
           ref: "1.8.32"
           path: "aws-sdk-cpp"
 
-<<<<<<< HEAD
       - name: Install dependencies
         run:
           brew install json-c
-=======
+
       # The hosted Actions runners include CMake v3.19.1 by default, which has
       # a regression that causes aws-sdk-cpp and aws-encryption-sdk-c to fail
       # to build on the runners. We install the previous working version as a
@@ -48,7 +47,6 @@
           sudo cp bin/* /usr/local/bin/
           sudo cp share/aclocal/* /usr/local/share/aclocal/
           sudo cp -R share/cmake-3.18 /usr/local/share/
->>>>>>> f2e95935
 
       - name: Build and install aws-sdk-cpp
         run: |
