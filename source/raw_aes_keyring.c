--- conflicted
+++ resolved
@@ -19,7 +19,9 @@
 #include <aws/cryptosdk/private/materials.h>
 #include <assert.h>
 
-static int serialize_aad_init(struct aws_byte_buf *aad, struct aws_allocator *alloc, const struct aws_hash_table *enc_context) {
+static int serialize_aad_init(struct aws_allocator *alloc,
+                              struct aws_byte_buf *aad,
+                              const struct aws_hash_table *enc_context) {
     size_t aad_len;
 
     memset(aad, 0, sizeof(*aad));
@@ -105,12 +107,7 @@
     assert(data_key_len == unencrypted_data_key->len);
 
     struct aws_byte_buf aad;
-<<<<<<< HEAD
-    if (aws_cryptosdk_serialize_enc_context_init(self->alloc, &aad, enc_context)) {
-=======
-
-    if (serialize_aad_init(&aad, enc_mat->alloc, enc_mat->enc_context)) {
->>>>>>> 4bc1c395
+    if (serialize_aad_init(self->alloc, &aad, enc_context)) {
         return AWS_OP_ERR;
     }
 
@@ -205,12 +202,7 @@
     struct raw_aes_keyring * self = (struct raw_aes_keyring *)kr;
 
     struct aws_byte_buf aad;
-<<<<<<< HEAD
-    if (aws_cryptosdk_serialize_enc_context_init(self->alloc, &aad, enc_context)) {
-=======
-
-    if (serialize_aad_init(&aad, request->alloc, request->enc_context)) {
->>>>>>> 4bc1c395
+    if (serialize_aad_init(self->alloc, &aad, enc_context)) {
         return AWS_OP_ERR;
     }
 
