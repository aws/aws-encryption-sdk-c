--- conflicted
+++ resolved
@@ -46,7 +46,6 @@
 
     enc_mat->enc_context = request->enc_context;
 
-<<<<<<< HEAD
     if (props->signature_len) {
         struct aws_string *pubkey = NULL;
         if (aws_cryptosdk_sig_sign_start_keygen(&enc_mat->signctx, request->alloc, &pubkey, props)) {
@@ -58,16 +57,13 @@
             goto err;
         }
     }
-=======
+
     if (aws_cryptosdk_keyring_on_encrypt(self->kr,
                                          request->alloc,
                                          &enc_mat->unencrypted_data_key,
                                          &enc_mat->encrypted_data_keys,
                                          request->enc_context,
                                          request->requested_alg)) goto err;
->>>>>>> 5a2a1866
-
-    if (aws_cryptosdk_keyring_generate_data_key(self->kr, enc_mat)) goto err;
 
     *output = enc_mat;
     return AWS_OP_SUCCESS;
