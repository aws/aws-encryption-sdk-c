--- conflicted
+++ resolved
@@ -13,12 +13,8 @@
  * limitations under the License.
  */
 #include <aws/cryptosdk/multi_keyring.h>
-<<<<<<< HEAD
 #include <aws/cryptosdk/materials.h>
 #include <assert.h>
-=======
-#include <aws/cryptosdk/private/materials.h>
->>>>>>> fe55d5cd
 
 struct multi_keyring {
     struct aws_cryptosdk_keyring base;
@@ -47,33 +43,12 @@
     return AWS_OP_SUCCESS;
 }
 
-<<<<<<< HEAD
-static int transfer_edk_list(struct aws_array_list *dest, struct aws_array_list *src) {
-    size_t src_len = aws_array_list_length(src);
-    for (size_t src_idx = 0; src_idx < src_len; ++src_idx) {
-        void *item_ptr;
-        if (aws_array_list_get_at_ptr(src, &item_ptr, src_idx)) return AWS_OP_ERR;
-        if (aws_array_list_push_back(dest, item_ptr)) return AWS_OP_ERR;
-    }
-    /* This clear is important. It does not free any memory, but it resets the length of the
-     * source list to zero, so that the EDK buffers in its list will NOT get freed when the
-     * EDK list gets destroyed. We do not want to free those buffers, because we made a shallow
-     * copy of the EDK list to the destination array list, so it still uses all the same buffers.
-     */
-    aws_array_list_clear(src);
-    return AWS_OP_SUCCESS;
-}
-
 static int multi_keyring_on_encrypt(struct aws_cryptosdk_keyring *multi,
                                     struct aws_allocator *request_alloc,
                                     struct aws_byte_buf *unencrypted_data_key,
                                     struct aws_array_list *edks,
                                     const struct aws_hash_table *enc_context,
                                     enum aws_cryptosdk_alg_id alg) {
-=======
-static int multi_keyring_encrypt_data_key(struct aws_cryptosdk_keyring *multi,
-                                          struct aws_cryptosdk_encryption_materials *enc_mat) {
->>>>>>> fe55d5cd
     struct multi_keyring *self = (struct multi_keyring *)multi;
 
     struct aws_array_list my_edks;
@@ -103,58 +78,18 @@
         }
     }
 
-<<<<<<< HEAD
     if (call_on_encrypt_on_list(&self->children,
                                 request_alloc,
                                 unencrypted_data_key,
                                 &my_edks,
                                 enc_context,
                                 alg) ||
-        transfer_edk_list(edks, &my_edks)) {
-=======
-    if (call_encrypt_dk_on_list(enc_mat_copy, &self->children) ||
-        aws_cryptosdk_transfer_edk_list(&enc_mat->encrypted_data_keys, &enc_mat_copy->encrypted_data_keys)) {
->>>>>>> fe55d5cd
+        aws_cryptosdk_transfer_edk_list(edks, &my_edks)) {
         ret = AWS_OP_ERR;
     }
 
 out:
-<<<<<<< HEAD
     aws_cryptosdk_edk_list_clean_up(&my_edks);
-=======
-    aws_cryptosdk_encryption_materials_destroy(enc_mat_copy);
-    return ret;
-}
-
-static int multi_keyring_generate_data_key(struct aws_cryptosdk_keyring *multi,
-                                           struct aws_cryptosdk_encryption_materials *enc_mat) {
-    struct multi_keyring *self = (struct multi_keyring *)multi;
-
-    // FIXME: this check should be moved to materials.h before virtual function call
-    // if we keep separate generate and encrypt calls
-    if (enc_mat->unencrypted_data_key.buffer || aws_array_list_length(&enc_mat->encrypted_data_keys))
-        return aws_raise_error(AWS_CRYPTOSDK_ERR_BAD_STATE);
-
-    if (!self->generator) return aws_raise_error(AWS_CRYPTOSDK_ERR_BAD_STATE);
-
-    struct aws_cryptosdk_encryption_materials *enc_mat_copy =
-        copy_relevant_parts_of_enc_mat_init(enc_mat);
-    if (!enc_mat_copy) return AWS_OP_ERR;
-
-    int ret = AWS_OP_SUCCESS;
-    if (aws_cryptosdk_keyring_generate_data_key(self->generator, enc_mat_copy) ||
-        !enc_mat_copy->unencrypted_data_key.buffer ||
-        call_encrypt_dk_on_list(enc_mat_copy, &self->children) ||
-        aws_byte_buf_init_copy(enc_mat->alloc,
-                               &enc_mat->unencrypted_data_key,
-                               &enc_mat_copy->unencrypted_data_key) ||
-        aws_cryptosdk_transfer_edk_list(&enc_mat->encrypted_data_keys, &enc_mat_copy->encrypted_data_keys)) {
-        aws_byte_buf_clean_up_secure(&enc_mat->unencrypted_data_key);
-        ret = AWS_OP_ERR;
-    }
-
-    aws_cryptosdk_encryption_materials_destroy(enc_mat_copy);
->>>>>>> fe55d5cd
     return ret;
 }
 
