/*
 * Copyright 2018 Amazon.com, Inc. or its affiliates. All Rights Reserved.
 *
 * Licensed under the Apache License, Version 2.0 (the "License"). You may not use
 * this file except in compliance with the License. A copy of the License is
 * located at
 *
 *     http://aws.amazon.com/apache2.0/
 *
 * or in the "license" file accompanying this file. This file is distributed on an
 * "AS IS" BASIS, WITHOUT WARRANTIES OR CONDITIONS OF ANY KIND, either express or
 * implied. See the License for the specific language governing permissions and
 * limitations under the License.
 */
#include <aws/cryptosdk/edk.h>

int aws_cryptosdk_edk_list_init(struct aws_allocator *alloc, struct aws_array_list *edk_list) {
    const int initial_size = 4;  // arbitrary starting point, list will resize as necessary
    return aws_array_list_init_dynamic(edk_list, alloc, initial_size, sizeof(struct aws_cryptosdk_edk));
}

void aws_cryptosdk_edk_clean_up(struct aws_cryptosdk_edk *edk) {
    AWS_PRECONDITION(aws_cryptosdk_edk_is_valid(edk));

    if (edk->provider_id.allocator) aws_byte_buf_clean_up(&edk->provider_id);
    if (edk->provider_info.allocator) aws_byte_buf_clean_up(&edk->provider_info);
    if (edk->ciphertext.allocator) aws_byte_buf_clean_up(&edk->ciphertext);
    AWS_POSTCONDITION(aws_cryptosdk_edk_is_valid(edk));
}

void aws_cryptosdk_edk_list_clear(struct aws_array_list *edk_list) {
    AWS_PRECONDITION(aws_cryptosdk_edk_list_is_valid(edk_list));

    size_t num_keys = edk_list->length;
    for (size_t key_idx = 0; key_idx < num_keys; ++key_idx) {
        struct aws_cryptosdk_edk *edk;
        if (!aws_array_list_get_at_ptr(edk_list, (void **)&edk, key_idx)) {
            aws_cryptosdk_edk_clean_up(edk);
        }
    }
    aws_array_list_clear(edk_list);
}

void aws_cryptosdk_edk_list_clean_up(struct aws_array_list *edk_list) {
    aws_cryptosdk_edk_list_clear(edk_list);
    aws_array_list_clean_up(edk_list);
}

int aws_cryptosdk_edk_init_clone(
    struct aws_allocator *alloc, struct aws_cryptosdk_edk *dest, const struct aws_cryptosdk_edk *src) {
    AWS_PRECONDITION(aws_allocator_is_valid(alloc));
    AWS_PRECONDITION(AWS_OBJECT_PTR_IS_READABLE(dest));
    AWS_PRECONDITION(aws_cryptosdk_edk_is_valid(src));

    AWS_ZERO_STRUCT(*dest);

    if (aws_byte_buf_init_copy(&dest->provider_id, alloc, &src->provider_id) ||
        aws_byte_buf_init_copy(&dest->provider_info, alloc, &src->provider_info) ||
        aws_byte_buf_init_copy(&dest->ciphertext, alloc, &src->ciphertext)) {
        aws_cryptosdk_edk_clean_up(dest);
        AWS_ZERO_STRUCT(*dest);

        return AWS_OP_ERR;
    }

    return AWS_OP_SUCCESS;
}

bool aws_cryptosdk_edk_is_valid(const struct aws_cryptosdk_edk *const edk) {
    return AWS_OBJECT_PTR_IS_READABLE(edk) && aws_byte_buf_is_valid(&edk->provider_id) &&
           aws_byte_buf_is_valid(&edk->provider_info) && aws_byte_buf_is_valid(&edk->ciphertext);
}

bool aws_cryptosdk_edk_list_elements_are_valid(const struct aws_array_list *edk_list) {
    for (size_t i = 0; i < edk_list->length; ++i) {
        struct aws_cryptosdk_edk *data = (struct aws_cryptosdk_edk *)edk_list->data;
<<<<<<< HEAD
        if (&data[i] != NULL && !aws_cryptosdk_edk_is_valid(&(data[i]))) {
=======
        if (!aws_cryptosdk_edk_is_valid(&(data[i]))) {
>>>>>>> 921bf2b8
            return false;
        }
    }
    return true;
}

bool aws_cryptosdk_edk_list_is_valid(const struct aws_array_list *edk_list) {
    if (!AWS_OBJECT_PTR_IS_READABLE(edk_list)) {
        return false;
    }
    if (!aws_array_list_is_valid(edk_list)) {
        return false;
    }
    if (edk_list->item_size != sizeof(struct aws_cryptosdk_edk)) {
        return false;
    }

#if AWS_DEEP_CHECKS == 1
    return aws_cryptosdk_edk_list_elements_are_valid(edk_list);
#else
    return true;
#endif /* AWS_DEEP_CHECKS == 1 */
}

bool aws_cryptosdk_empty_edk_list_is_valid(const struct aws_array_list *edk_list) {
    AWS_PRECONDITION(AWS_OBJECT_PTR_IS_READABLE(edk_list));
    AWS_PRECONDITION(edk_list->length == 0);
    return aws_array_list_is_valid(edk_list) && (edk_list->item_size == sizeof(struct aws_cryptosdk_edk));
}<|MERGE_RESOLUTION|>--- conflicted
+++ resolved
@@ -74,11 +74,7 @@
 bool aws_cryptosdk_edk_list_elements_are_valid(const struct aws_array_list *edk_list) {
     for (size_t i = 0; i < edk_list->length; ++i) {
         struct aws_cryptosdk_edk *data = (struct aws_cryptosdk_edk *)edk_list->data;
-<<<<<<< HEAD
-        if (&data[i] != NULL && !aws_cryptosdk_edk_is_valid(&(data[i]))) {
-=======
         if (!aws_cryptosdk_edk_is_valid(&(data[i]))) {
->>>>>>> 921bf2b8
             return false;
         }
     }
