--- conflicted
+++ resolved
@@ -534,15 +534,8 @@
 
 bool aws_cryptosdk_hdr_is_valid(const struct aws_cryptosdk_hdr *hdr) {
     /* Header is not NULL and each field is a valid structure. */
-<<<<<<< HEAD
-    return hdr != NULL && aws_allocator_is_valid(hdr->alloc) && aws_cryptosdk_edk_list_is_valid(&hdr->edk_list) &&
-           aws_cryptosdk_edk_list_elements_are_valid(&hdr->edk_list) && aws_byte_buf_is_valid(&hdr->message_id) &&
-           aws_byte_buf_is_valid(&hdr->iv) && aws_byte_buf_is_valid(&hdr->alg_suite_data) &&
-           aws_byte_buf_is_valid(&hdr->auth_tag) && aws_hash_table_is_valid(&hdr->enc_ctx);
-=======
     return hdr != NULL && aws_cryptosdk_edk_list_is_valid(&hdr->edk_list) &&
            aws_cryptosdk_edk_list_elements_are_valid(&hdr->edk_list) && aws_byte_buf_is_valid(&hdr->iv) &&
            aws_byte_buf_is_valid(&hdr->auth_tag) && aws_byte_buf_is_valid(&hdr->message_id) &&
            aws_byte_buf_is_valid(&hdr->alg_suite_data) && aws_hash_table_is_valid(&hdr->enc_ctx);
->>>>>>> 921bf2b8
 }