/*
 * Copyright 2018 Amazon.com, Inc. or its affiliates. All Rights Reserved.
 *
 * Licensed under the Apache License, Version 2.0 (the "License"). You may not use
 * this file except in compliance with the License. A copy of the License is
 * located at
 *
 *     http://aws.amazon.com/apache2.0/
 *
 * or in the "license" file accompanying this file. This file is distributed on an
 * "AS IS" BASIS, WITHOUT WARRANTIES OR CONDITIONS OF ANY KIND, either express or
 * implied. See the License for the specific language governing permissions and
 * limitations under the License.
 */
#include <string.h> // memcpy
#include <aws/cryptosdk/private/header.h>
#include <aws/cryptosdk/private/compiler.h>
#include <aws/cryptosdk/error.h>
#include <aws/common/byte_buf.h>

int aws_cryptosdk_algorithm_is_known(uint16_t alg_id) {
    switch (alg_id) {
        case AES_256_GCM_IV12_AUTH16_KDSHA384_SIGEC384:
        case AES_192_GCM_IV12_AUTH16_KDSHA384_SIGEC384:
        case AES_128_GCM_IV12_AUTH16_KDSHA256_SIGEC256:
        case AES_256_GCM_IV12_AUTH16_KDSHA256_SIGNONE:
        case AES_192_GCM_IV12_AUTH16_KDSHA256_SIGNONE:
        case AES_128_GCM_IV12_AUTH16_KDSHA256_SIGNONE:
        case AES_256_GCM_IV12_AUTH16_KDNONE_SIGNONE:
        case AES_192_GCM_IV12_AUTH16_KDNONE_SIGNONE:
        case AES_128_GCM_IV12_AUTH16_KDNONE_SIGNONE:
            return 1;
        default:
            return 0;
    }
}

int aws_cryptosdk_algorithm_taglen(uint16_t alg_id) {
    if (aws_cryptosdk_algorithm_is_known(alg_id)) {
        // all known algorithms have a tag length of 16 bytes
        return 16;
    }

    return -1;
}

int aws_cryptosdk_algorithm_ivlen(uint16_t alg_id) {
    if (aws_cryptosdk_algorithm_is_known(alg_id)) {
        // all known algorithms have an IV length of 12 bytes
        return 12;
    }

    return -1;
}


static int is_known_type(uint8_t content_type) {
    switch (content_type) {
        case AWS_CRYPTOSDK_HEADER_CTYPE_FRAMED:
        case AWS_CRYPTOSDK_HEADER_CTYPE_NONFRAMED:
            return 1;
        default:
            return 0;
    }
}

static inline void hdr_zeroize(struct aws_cryptosdk_hdr *hdr) {
    memset(hdr, 0, sizeof(struct aws_cryptosdk_hdr));
}

void aws_cryptosdk_hdr_free(struct aws_allocator * allocator, struct aws_cryptosdk_hdr *hdr) {
    if (hdr->aad_tbl) {
        for (size_t i = 0; i < hdr->aad_count ; ++i) {
            struct aws_cryptosdk_hdr_aad * aad = hdr->aad_tbl + i;
            aws_byte_buf_clean_up(&aad->key);
            aws_byte_buf_clean_up(&aad->value);
        }
        allocator->mem_release(allocator, hdr->aad_tbl);
    }
    if (hdr->edk_tbl) {
        for (size_t i = 0; i < hdr->edk_count; ++i) {
<<<<<<< HEAD
            struct aws_cryptosdk_edk * edk = hdr->edk_tbl + i;
=======
            struct aws_cryptosdk_hdr_edk * edk = hdr->edk_tbl + i;
>>>>>>> e2884e2c
            aws_byte_buf_clean_up(&edk->provider_id);
            aws_byte_buf_clean_up(&edk->provider_info);
            aws_byte_buf_clean_up(&edk->enc_data_key);
        }
        allocator->mem_release(allocator, hdr->edk_tbl);
    }
    aws_byte_buf_clean_up(&hdr->iv);
    aws_byte_buf_clean_up(&hdr->auth_tag);
    hdr_zeroize(hdr);
}

int aws_cryptosdk_hdr_parse(struct aws_allocator * allocator, struct aws_cryptosdk_hdr *hdr, const uint8_t *src, size_t src_len) {
    int ret = AWS_ERROR_SHORT_BUFFER;
    struct aws_byte_cursor cur = aws_byte_cursor_from_array(src, src_len);

    hdr_zeroize(hdr);

    uint8_t bytefield;
    if (!aws_byte_cursor_read_u8(&cur, &bytefield)) return aws_raise_error(AWS_ERROR_SHORT_BUFFER);
    if (aws_cryptosdk_unlikely(bytefield != AWS_CRYPTOSDK_HEADER_VERSION_1_0)) return aws_raise_error(AWS_CRYPTOSDK_ERR_BAD_CIPHERTEXT);

    if (!aws_byte_cursor_read_u8(&cur, &bytefield)) return aws_raise_error(AWS_ERROR_SHORT_BUFFER);
    if (aws_cryptosdk_unlikely(bytefield != AWS_CRYPTOSDK_HEADER_TYPE_CUSTOMER_AED)) return aws_raise_error(AWS_CRYPTOSDK_ERR_BAD_CIPHERTEXT);

    uint16_t alg_id;
    if (!aws_byte_cursor_read_be16(&cur, &alg_id)) return aws_raise_error(AWS_ERROR_SHORT_BUFFER);
    if (aws_cryptosdk_unlikely(!aws_cryptosdk_algorithm_is_known(alg_id))) {
        return aws_raise_error(AWS_CRYPTOSDK_ERR_BAD_CIPHERTEXT);
    }
    hdr->alg_id = alg_id;

    if (!aws_byte_cursor_read(&cur, hdr->message_id, MESSAGE_ID_LEN)) return aws_raise_error(AWS_ERROR_SHORT_BUFFER);

    uint16_t aad_len;
    if (!aws_byte_cursor_read_be16(&cur, &aad_len)) return aws_raise_error(AWS_ERROR_SHORT_BUFFER);

    if (aad_len) {
        uint8_t * aad_end = cur.ptr + aad_len;

        uint16_t aad_count;
        if (!aws_byte_cursor_read_be16(&cur, &aad_count)) return aws_raise_error(AWS_ERROR_SHORT_BUFFER);
        hdr->aad_count = aad_count;

        size_t aad_tbl_size = aad_count*sizeof(struct aws_cryptosdk_hdr_aad);
        hdr->aad_tbl = allocator->mem_acquire(allocator, aad_tbl_size);
        if (!hdr->aad_tbl) {ret = AWS_ERROR_OOM; goto PARSE_ERR;}
        memset(hdr->aad_tbl, 0, aad_tbl_size); // so we don't try to free uninitialized memory

        for (size_t i = 0; i < hdr->aad_count; ++i) {
            struct aws_cryptosdk_hdr_aad * aad = hdr->aad_tbl + i;
            uint16_t key_len;
            if (!aws_byte_cursor_read_be16(&cur, &key_len)) goto SHORT_BUF;

            if (key_len) {
                // "+ 2" because there is at least a value len field remaining
                if (cur.ptr + key_len + 2 > aad_end) { ret = AWS_CRYPTOSDK_ERR_BAD_CIPHERTEXT; goto PARSE_ERR; }

                ret = aws_byte_buf_init(allocator, &aad->key, key_len); if (ret) goto PARSE_ERR;

                if (!aws_byte_cursor_read_and_fill_buffer(&cur, &aad->key)) goto SHORT_BUF;
            }
            uint16_t value_len;
            if (!aws_byte_cursor_read_be16(&cur, &value_len)) goto SHORT_BUF;

            if (value_len) {
                if (cur.ptr + value_len > aad_end) { ret = AWS_CRYPTOSDK_ERR_BAD_CIPHERTEXT; goto PARSE_ERR; }

                ret = aws_byte_buf_init(allocator, &aad->value, value_len); if (ret) goto PARSE_ERR;

                if (!aws_byte_cursor_read_and_fill_buffer(&cur, &aad->value)) goto SHORT_BUF;
            }
        }

        if (cur.ptr != aad_end) { ret = AWS_CRYPTOSDK_ERR_BAD_CIPHERTEXT; goto PARSE_ERR; }
    }

    uint16_t edk_count;
    if (!aws_byte_cursor_read_be16(&cur, &edk_count)) goto SHORT_BUF;
    hdr->edk_count = edk_count;

    size_t edk_tbl_size = edk_count*sizeof(struct aws_cryptosdk_edk);
    hdr->edk_tbl = allocator->mem_acquire(allocator, edk_tbl_size);
    if (!hdr->edk_tbl) {ret = AWS_ERROR_OOM; goto PARSE_ERR;}
    memset(hdr->edk_tbl, 0, edk_tbl_size);

    for (size_t i = 0; i < hdr->edk_count; ++i) {
        struct aws_cryptosdk_edk * edk = hdr->edk_tbl + i;
        uint16_t field_len;

<<<<<<< HEAD
        ret = aws_byte_cursor_read_be16(&cur, &field_len); if (ret) goto PARSE_ERR;
        ret = aws_byte_buf_init(allocator, &edk->provider_id, field_len); if (ret) goto PARSE_ERR;
        ret = aws_byte_cursor_read_and_fill_buffer(&cur, &edk->provider_id); if (ret) goto PARSE_ERR;

        ret = aws_byte_cursor_read_be16(&cur, &field_len); if (ret) goto PARSE_ERR;
        ret = aws_byte_buf_init(allocator, &edk->provider_info, field_len); if (ret) goto PARSE_ERR;
        ret = aws_byte_cursor_read_and_fill_buffer(&cur, &edk->provider_info); if (ret) goto PARSE_ERR;

        ret = aws_byte_cursor_read_be16(&cur, &field_len); if (ret) goto PARSE_ERR;
        ret = aws_byte_buf_init(allocator, &edk->enc_data_key, field_len); if (ret) goto PARSE_ERR;
        ret = aws_byte_cursor_read_and_fill_buffer(&cur, &edk->enc_data_key); if (ret) goto PARSE_ERR;
=======
        if (!aws_byte_cursor_read_be16(&cur, &field_len)) goto SHORT_BUF;
        ret = aws_byte_buf_init(allocator, &edk->provider_id, field_len); if (ret) goto PARSE_ERR;
        if (!aws_byte_cursor_read_and_fill_buffer(&cur, &edk->provider_id)) goto SHORT_BUF;

        if (!aws_byte_cursor_read_be16(&cur, &field_len)) goto SHORT_BUF;
        ret = aws_byte_buf_init(allocator, &edk->provider_info, field_len); if (ret) goto PARSE_ERR;
        if (!aws_byte_cursor_read_and_fill_buffer(&cur, &edk->provider_info)) goto SHORT_BUF;

        if (!aws_byte_cursor_read_be16(&cur, &field_len)) goto SHORT_BUF;
        ret = aws_byte_buf_init(allocator, &edk->enc_data_key, field_len); if (ret) goto PARSE_ERR;
        if (!aws_byte_cursor_read_and_fill_buffer(&cur, &edk->enc_data_key)) goto SHORT_BUF;
>>>>>>> e2884e2c
    }

    uint8_t content_type;
    if (!aws_byte_cursor_read_u8(&cur, &content_type)) goto SHORT_BUF;

    if (aws_cryptosdk_unlikely(!is_known_type(content_type))) {
        ret = AWS_CRYPTOSDK_ERR_BAD_CIPHERTEXT; goto PARSE_ERR;
    }
    
    uint32_t reserved; // must be zero
    if (!aws_byte_cursor_read_be32(&cur, &reserved)) goto SHORT_BUF;
    if (reserved) {ret = AWS_CRYPTOSDK_ERR_BAD_CIPHERTEXT; goto PARSE_ERR;}

    uint8_t iv_len;
    if (!aws_byte_cursor_read_u8(&cur, &iv_len)) goto SHORT_BUF;

    if (iv_len != aws_cryptosdk_algorithm_ivlen(alg_id)) {
        ret = AWS_CRYPTOSDK_ERR_BAD_CIPHERTEXT; goto PARSE_ERR;
    }

    uint32_t frame_len;
    if (!aws_byte_cursor_read_be32(&cur, &frame_len)) goto SHORT_BUF;

    if ((content_type == AWS_CRYPTOSDK_HEADER_CTYPE_NONFRAMED && frame_len != 0) ||
        (content_type == AWS_CRYPTOSDK_HEADER_CTYPE_FRAMED && frame_len == 0)) {
        ret = AWS_CRYPTOSDK_ERR_BAD_CIPHERTEXT; goto PARSE_ERR;
    }
    hdr->frame_len = frame_len;

    // cur.ptr now points to end of portion of header that is authenticated
    hdr->auth_len = cur.ptr - src;

    ret = aws_byte_buf_init(allocator, &hdr->iv, iv_len); if (ret) goto PARSE_ERR;
<<<<<<< HEAD
    ret = aws_byte_cursor_read_and_fill_buffer(&cur, &hdr->iv); if (ret) goto PARSE_ERR;

    size_t tag_len = aws_cryptosdk_algorithm_taglen(alg_id);
    ret = aws_byte_buf_init(allocator, &hdr->auth_tag, tag_len); if (ret) goto PARSE_ERR;
    ret = aws_byte_cursor_read_and_fill_buffer(&cur, &hdr->auth_tag); if (ret) goto PARSE_ERR;
=======
    if (!aws_byte_cursor_read_and_fill_buffer(&cur, &hdr->iv)) goto SHORT_BUF;

    size_t tag_len = aws_cryptosdk_algorithm_taglen(alg_id);
    ret = aws_byte_buf_init(allocator, &hdr->auth_tag, tag_len); if (ret) goto PARSE_ERR;
    if (!aws_byte_cursor_read_and_fill_buffer(&cur, &hdr->auth_tag)) goto SHORT_BUF;
>>>>>>> e2884e2c

    return AWS_OP_SUCCESS;

SHORT_BUF:
    ret = AWS_ERROR_SHORT_BUFFER;
PARSE_ERR:
    aws_cryptosdk_hdr_free(allocator, hdr);
    return aws_raise_error(ret);
}

/*
 * Declaring a struct which is initialized to zero does not technically guarantee that the
 * padding bytes will all be zero, according to the C spec, though in practice they generally
 * are. Since we are comparing all of the bytes of the struct, using this union guarantees
 * that even the padding bytes will be zeroes in zero.hdr. It also allows us to fetch an
 * arbitrary array of zero.bytes up to the length of the struct.
 */
static const union {
    uint8_t bytes[sizeof(struct aws_cryptosdk_hdr)];
    struct aws_cryptosdk_hdr hdr;
} zero = {{0}};

int aws_cryptosdk_hdr_size(const struct aws_cryptosdk_hdr *hdr) {
    if (!memcmp(hdr, &zero.hdr, sizeof(struct aws_cryptosdk_hdr))) return 0;

    int idx;
    int bytes = 18 + MESSAGE_ID_LEN + hdr->iv.len + hdr->auth_tag.len + (hdr->aad_count ? 2 : 0);

    for (idx = 0 ; idx < hdr->aad_count ; ++idx) {
        struct aws_cryptosdk_hdr_aad * aad = hdr->aad_tbl + idx;
        bytes += 4 + aad->key.len + aad->value.len;
    }

    for (idx = 0 ; idx < hdr->edk_count ; ++idx) {
        struct aws_cryptosdk_edk * edk = hdr->edk_tbl + idx;
        bytes += 6 + edk->provider_id.len + edk->provider_info.len + edk->enc_data_key.len;
    }
    return bytes;
}

int aws_cryptosdk_hdr_write(const struct aws_cryptosdk_hdr *hdr, size_t * bytes_written, uint8_t *outbuf, size_t outlen) {
    struct aws_byte_cursor output = aws_byte_cursor_from_array(outbuf, outlen);

    if (!aws_byte_cursor_write_u8(&output, AWS_CRYPTOSDK_HEADER_VERSION_1_0)) goto WRITE_ERR;
    if (!aws_byte_cursor_write_u8(&output, AWS_CRYPTOSDK_HEADER_TYPE_CUSTOMER_AED)) goto WRITE_ERR;
    if (!aws_byte_cursor_write_be16(&output, hdr->alg_id)) goto WRITE_ERR;
    if (!aws_byte_cursor_write(&output, hdr->message_id, MESSAGE_ID_LEN)) goto WRITE_ERR;

    if (hdr->aad_count) {

        // read through AAD once to calculate length
        uint16_t aad_len = 2; // key-value pair count
        for (int idx = 0 ; idx < hdr->aad_count ; ++idx) {
            struct aws_cryptosdk_hdr_aad * aad = hdr->aad_tbl + idx;
            aad_len += 4 + aad->key.len + aad->value.len; // key len (2 bytes), val len (2 bytes), key, value
        }

        if (!aws_byte_cursor_write_be16(&output, aad_len)) goto WRITE_ERR;

        if (!aws_byte_cursor_write_be16(&output, hdr->aad_count)) goto WRITE_ERR;

        for (int idx = 0 ; idx < hdr->aad_count ; ++idx) {
            struct aws_cryptosdk_hdr_aad * aad = hdr->aad_tbl + idx;

            if (!aws_byte_cursor_write_be16(&output, aad->key.len)) goto WRITE_ERR;
            if (!aws_byte_cursor_write_from_whole_buffer(&output, &aad->key)) goto WRITE_ERR;

            if (!aws_byte_cursor_write_be16(&output, aad->value.len)) goto WRITE_ERR;
            if (!aws_byte_cursor_write_from_whole_buffer(&output, &aad->value)) goto WRITE_ERR;

        }

    } else {
        // when no AAD, message format includes 16-bit field of zero for AAD len, but no AAD count field
        if (!aws_byte_cursor_write_be16(&output, 0)) goto WRITE_ERR;
    }

    if (!aws_byte_cursor_write_be16(&output, hdr->edk_count)) goto WRITE_ERR;

    for (int idx = 0 ; idx < hdr->edk_count ; ++idx) {
        struct aws_cryptosdk_edk * edk = hdr->edk_tbl + idx;

        if (!aws_byte_cursor_write_be16(&output, edk->provider_id.len)) goto WRITE_ERR;
        if (!aws_byte_cursor_write_from_whole_buffer(&output, &edk->provider_id)) goto WRITE_ERR;

        if (!aws_byte_cursor_write_be16(&output, edk->provider_info.len)) goto WRITE_ERR;
        if (!aws_byte_cursor_write_from_whole_buffer(&output, &edk->provider_info)) goto WRITE_ERR;

        if (!aws_byte_cursor_write_be16(&output, edk->enc_data_key.len)) goto WRITE_ERR;
        if (!aws_byte_cursor_write_from_whole_buffer(&output, &edk->enc_data_key)) goto WRITE_ERR;
    }

    if (!aws_byte_cursor_write_u8(
            &output, hdr->frame_len ? AWS_CRYPTOSDK_HEADER_CTYPE_FRAMED : AWS_CRYPTOSDK_HEADER_CTYPE_NONFRAMED))
        return aws_raise_error(AWS_ERROR_OOM);

    if (!aws_byte_cursor_write(&output, zero.bytes, 4)) goto WRITE_ERR;

    if (!aws_byte_cursor_write_u8(&output, hdr->iv.len)) goto WRITE_ERR;
    if (!aws_byte_cursor_write_be32(&output, hdr->frame_len)) goto WRITE_ERR;

    if (!aws_byte_cursor_write_from_whole_buffer(&output, &hdr->iv)) goto WRITE_ERR;
    if (!aws_byte_cursor_write_from_whole_buffer(&output, &hdr->auth_tag)) goto WRITE_ERR;

    *bytes_written = output.ptr - outbuf;
    return AWS_OP_SUCCESS;

WRITE_ERR:
    memset(outbuf, 0, outlen);
    *bytes_written = 0;
    return aws_raise_error(AWS_ERROR_OOM);
}<|MERGE_RESOLUTION|>--- conflicted
+++ resolved
@@ -79,11 +79,7 @@
     }
     if (hdr->edk_tbl) {
         for (size_t i = 0; i < hdr->edk_count; ++i) {
-<<<<<<< HEAD
             struct aws_cryptosdk_edk * edk = hdr->edk_tbl + i;
-=======
-            struct aws_cryptosdk_hdr_edk * edk = hdr->edk_tbl + i;
->>>>>>> e2884e2c
             aws_byte_buf_clean_up(&edk->provider_id);
             aws_byte_buf_clean_up(&edk->provider_info);
             aws_byte_buf_clean_up(&edk->enc_data_key);
@@ -173,19 +169,6 @@
         struct aws_cryptosdk_edk * edk = hdr->edk_tbl + i;
         uint16_t field_len;
 
-<<<<<<< HEAD
-        ret = aws_byte_cursor_read_be16(&cur, &field_len); if (ret) goto PARSE_ERR;
-        ret = aws_byte_buf_init(allocator, &edk->provider_id, field_len); if (ret) goto PARSE_ERR;
-        ret = aws_byte_cursor_read_and_fill_buffer(&cur, &edk->provider_id); if (ret) goto PARSE_ERR;
-
-        ret = aws_byte_cursor_read_be16(&cur, &field_len); if (ret) goto PARSE_ERR;
-        ret = aws_byte_buf_init(allocator, &edk->provider_info, field_len); if (ret) goto PARSE_ERR;
-        ret = aws_byte_cursor_read_and_fill_buffer(&cur, &edk->provider_info); if (ret) goto PARSE_ERR;
-
-        ret = aws_byte_cursor_read_be16(&cur, &field_len); if (ret) goto PARSE_ERR;
-        ret = aws_byte_buf_init(allocator, &edk->enc_data_key, field_len); if (ret) goto PARSE_ERR;
-        ret = aws_byte_cursor_read_and_fill_buffer(&cur, &edk->enc_data_key); if (ret) goto PARSE_ERR;
-=======
         if (!aws_byte_cursor_read_be16(&cur, &field_len)) goto SHORT_BUF;
         ret = aws_byte_buf_init(allocator, &edk->provider_id, field_len); if (ret) goto PARSE_ERR;
         if (!aws_byte_cursor_read_and_fill_buffer(&cur, &edk->provider_id)) goto SHORT_BUF;
@@ -197,7 +180,6 @@
         if (!aws_byte_cursor_read_be16(&cur, &field_len)) goto SHORT_BUF;
         ret = aws_byte_buf_init(allocator, &edk->enc_data_key, field_len); if (ret) goto PARSE_ERR;
         if (!aws_byte_cursor_read_and_fill_buffer(&cur, &edk->enc_data_key)) goto SHORT_BUF;
->>>>>>> e2884e2c
     }
 
     uint8_t content_type;
@@ -231,19 +213,11 @@
     hdr->auth_len = cur.ptr - src;
 
     ret = aws_byte_buf_init(allocator, &hdr->iv, iv_len); if (ret) goto PARSE_ERR;
-<<<<<<< HEAD
-    ret = aws_byte_cursor_read_and_fill_buffer(&cur, &hdr->iv); if (ret) goto PARSE_ERR;
-
-    size_t tag_len = aws_cryptosdk_algorithm_taglen(alg_id);
-    ret = aws_byte_buf_init(allocator, &hdr->auth_tag, tag_len); if (ret) goto PARSE_ERR;
-    ret = aws_byte_cursor_read_and_fill_buffer(&cur, &hdr->auth_tag); if (ret) goto PARSE_ERR;
-=======
     if (!aws_byte_cursor_read_and_fill_buffer(&cur, &hdr->iv)) goto SHORT_BUF;
 
     size_t tag_len = aws_cryptosdk_algorithm_taglen(alg_id);
     ret = aws_byte_buf_init(allocator, &hdr->auth_tag, tag_len); if (ret) goto PARSE_ERR;
     if (!aws_byte_cursor_read_and_fill_buffer(&cur, &hdr->auth_tag)) goto SHORT_BUF;
->>>>>>> e2884e2c
 
     return AWS_OP_SUCCESS;
 
