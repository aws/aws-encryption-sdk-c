/*
 * Copyright 2018 Amazon.com, Inc. or its affiliates. All Rights Reserved.
 *
 * Licensed under the Apache License, Version 2.0 (the "License"). You may not use
 * this file except in compliance with the License. A copy of the License is
 * located at
 *
 *     http://aws.amazon.com/apache2.0/
 *
 * or in the "license" file accompanying this file. This file is distributed on an
 * "AS IS" BASIS, WITHOUT WARRANTIES OR CONDITIONS OF ANY KIND, either express or
 * implied. See the License for the specific language governing permissions and
 * limitations under the License.
 */
#include <aws/common/byte_buf.h>
#include <aws/common/math.h>
#include <aws/common/string.h>
#include <aws/cryptosdk/cipher.h>
#include <aws/cryptosdk/edk.h>
#include <aws/cryptosdk/error.h>
#include <aws/cryptosdk/private/cipher.h>
#include <aws/cryptosdk/private/compiler.h>
#include <aws/cryptosdk/private/enc_ctx.h>
#include <aws/cryptosdk/private/header.h>
#include <string.h>  // memcpy

bool aws_cryptosdk_algorithm_is_known(uint16_t alg_id) {
    switch (alg_id) {
        case ALG_AES256_GCM_HKDF_SHA512_COMMIT_KEY:
        case ALG_AES256_GCM_HKDF_SHA512_COMMIT_KEY_ECDSA_P384:
        case ALG_AES256_GCM_IV12_TAG16_HKDF_SHA384_ECDSA_P384:
        case ALG_AES192_GCM_IV12_TAG16_HKDF_SHA384_ECDSA_P384:
        case ALG_AES128_GCM_IV12_TAG16_HKDF_SHA256_ECDSA_P256:
        case ALG_AES256_GCM_IV12_TAG16_HKDF_SHA256:
        case ALG_AES192_GCM_IV12_TAG16_HKDF_SHA256:
        case ALG_AES128_GCM_IV12_TAG16_HKDF_SHA256:
        case ALG_AES256_GCM_IV12_TAG16_NO_KDF:
        case ALG_AES192_GCM_IV12_TAG16_NO_KDF:
        case ALG_AES128_GCM_IV12_TAG16_NO_KDF: return true;
        default: return false;
    }
}

static int aws_cryptosdk_header_version_is_known(uint8_t header_version) {
    switch (header_version) {
        case AWS_CRYPTOSDK_HEADER_VERSION_1_0:
        case AWS_CRYPTOSDK_HEADER_VERSION_2_0: return 1;
        default: return 0;
    }
}

int aws_cryptosdk_private_algorithm_taglen(uint16_t alg_id) {
    if (aws_cryptosdk_algorithm_is_known(alg_id)) {
        // all known algorithms have a tag length of 16 bytes
        return 16;
    }

    return -1;
}

int aws_cryptosdk_private_algorithm_ivlen(uint16_t alg_id) {
    if (aws_cryptosdk_algorithm_is_known(alg_id)) {
        // all known algorithms have an IV length of 12 bytes
        return 12;
    }

    return -1;
}

int aws_cryptosdk_header_version_static_fields_len(uint8_t header_version) {
    switch (header_version) {
        case AWS_CRYPTOSDK_HEADER_VERSION_1_0:
            return 1    // version
                   + 1  // type
                   + 2  // alg ID
                   + 2  // AAD length
                   + 2  // EDK count
                   + 1  // content type
                   + 4  // reserved
                   + 1  // IV length
                   + 4  // frame length
                ;
        case AWS_CRYPTOSDK_HEADER_VERSION_2_0:
            return 1    // version
                   + 2  // alg ID
                   + 2  // AAD length
                   + 2  // EDK count
                   + 1  // content type
                   + 4  // frame length
                ;
        default: return -1;
    }
}

static int is_known_type(uint8_t content_type) {
    switch (content_type) {
        case AWS_CRYPTOSDK_HEADER_CTYPE_FRAMED:
        case AWS_CRYPTOSDK_HEADER_CTYPE_NONFRAMED: return 1;
        default: return 0;
    }
}

bool aws_cryptosdk_algorithm_is_committing(uint16_t alg_id) {
    switch (alg_id) {
        case ALG_AES256_GCM_HKDF_SHA512_COMMIT_KEY:
        case ALG_AES256_GCM_HKDF_SHA512_COMMIT_KEY_ECDSA_P384: return true;
        default: return false;
    }
}

int aws_cryptosdk_hdr_init(struct aws_cryptosdk_hdr *hdr, struct aws_allocator *alloc) {
    aws_secure_zero(hdr, sizeof(*hdr));

    if (aws_cryptosdk_enc_ctx_init(alloc, &hdr->enc_ctx)) {
        return AWS_OP_ERR;
    }

    if (aws_cryptosdk_edk_list_init(alloc, &hdr->edk_list)) {
        aws_cryptosdk_enc_ctx_clean_up(&hdr->enc_ctx);
        return AWS_OP_ERR;
    }

    hdr->alloc = alloc;

    return AWS_OP_SUCCESS;
}

void aws_cryptosdk_hdr_clear(struct aws_cryptosdk_hdr *hdr) {
    /* hdr->alloc is preserved */
    hdr->alg_id    = 0;
    hdr->frame_len = 0;

    aws_byte_buf_clean_up(&hdr->iv);
    aws_byte_buf_clean_up(&hdr->auth_tag);
    aws_byte_buf_clean_up(&hdr->message_id);
    aws_byte_buf_clean_up(&hdr->alg_suite_data);

    aws_cryptosdk_edk_list_clear(&hdr->edk_list);
    aws_cryptosdk_enc_ctx_clear(&hdr->enc_ctx);

    hdr->auth_len = 0;
}

void aws_cryptosdk_hdr_clean_up(struct aws_cryptosdk_hdr *hdr) {
    if (!hdr->alloc) {
        // Idempotent cleanup
        return;
    }
    if (hdr->iv.allocator) aws_byte_buf_clean_up(&hdr->iv);
    if (hdr->auth_tag.allocator) aws_byte_buf_clean_up(&hdr->auth_tag);
    if (hdr->message_id.allocator) aws_byte_buf_clean_up(&hdr->message_id);
    if (hdr->alg_suite_data.allocator) aws_byte_buf_clean_up(&hdr->alg_suite_data);

    aws_cryptosdk_edk_list_clean_up(&hdr->edk_list);
    aws_cryptosdk_enc_ctx_clean_up(&hdr->enc_ctx);

    aws_secure_zero(hdr, sizeof(*hdr));
}

static inline int parse_edk(
    struct aws_allocator *allocator, struct aws_cryptosdk_edk *edk, struct aws_byte_cursor *cur) {
    uint16_t field_len;

    memset(edk, 0, sizeof(*edk));

    if (!aws_byte_cursor_read_be16(cur, &field_len)) goto SHORT_BUF;
    if (aws_byte_buf_init(&edk->provider_id, allocator, field_len)) goto MEM_ERR;
    if (!aws_byte_cursor_read_and_fill_buffer(cur, &edk->provider_id)) goto SHORT_BUF;

    if (!aws_byte_cursor_read_be16(cur, &field_len)) goto SHORT_BUF;
    if (aws_byte_buf_init(&edk->provider_info, allocator, field_len)) goto MEM_ERR;
    if (!aws_byte_cursor_read_and_fill_buffer(cur, &edk->provider_info)) goto SHORT_BUF;

    if (!aws_byte_cursor_read_be16(cur, &field_len)) goto SHORT_BUF;
    if (aws_byte_buf_init(&edk->ciphertext, allocator, field_len)) goto MEM_ERR;
    if (!aws_byte_cursor_read_and_fill_buffer(cur, &edk->ciphertext)) goto SHORT_BUF;

    return AWS_OP_SUCCESS;

SHORT_BUF:
    aws_cryptosdk_edk_clean_up(edk);
    return aws_raise_error(AWS_ERROR_SHORT_BUFFER);
MEM_ERR:
    aws_cryptosdk_edk_clean_up(edk);
    // The _init function should have already raised an AWS_ERROR_OOM
    return AWS_OP_ERR;
}

int aws_cryptosdk_hdr_parse(struct aws_cryptosdk_hdr *hdr, struct aws_byte_cursor *pcursor) {
    struct aws_byte_cursor cur = *pcursor;
    int field_err;

    aws_cryptosdk_hdr_clear(hdr);

    uint8_t header_version;
    const struct aws_cryptosdk_alg_properties *alg_props;
    uint8_t content_type;
    uint8_t iv_len;

    if ((field_err = aws_cryptosdk_priv_hdr_parse_header_version(hdr, &header_version, &cur))) return field_err;
    if (header_version == AWS_CRYPTOSDK_HEADER_VERSION_1_0 &&
        (field_err = aws_cryptosdk_priv_hdr_parse_message_type(hdr, &cur)))
        return field_err;
    if ((field_err = aws_cryptosdk_priv_hdr_parse_alg_id(hdr, &alg_props, header_version, &cur))) return field_err;
    if ((field_err = aws_cryptosdk_priv_hdr_parse_message_id(hdr, alg_props, &cur))) return field_err;
    if ((field_err = aws_cryptosdk_priv_hdr_parse_aad(hdr, &cur))) return field_err;
    if ((field_err = aws_cryptosdk_priv_hdr_parse_edks(hdr, &cur))) return field_err;
    if ((field_err = aws_cryptosdk_priv_hdr_parse_content_type(hdr, &content_type, &cur))) return field_err;
    if (header_version == AWS_CRYPTOSDK_HEADER_VERSION_1_0) {
        if ((field_err = aws_cryptosdk_priv_hdr_parse_reserved(hdr, &cur))) return field_err;
        if ((field_err = aws_cryptosdk_priv_hdr_parse_iv_len(hdr, &iv_len, &cur))) return field_err;
    }
    if ((field_err = aws_cryptosdk_priv_hdr_parse_frame_len(hdr, content_type, &cur))) return field_err;
    if (header_version == AWS_CRYPTOSDK_HEADER_VERSION_2_0 &&
        (field_err = aws_cryptosdk_priv_hdr_parse_alg_suite_data(hdr, alg_props, &cur)))
        return field_err;

    // cur.ptr now points to end of portion of header that is authenticated
    hdr->auth_len = cur.ptr - pcursor->ptr;
    if (header_version == AWS_CRYPTOSDK_HEADER_VERSION_1_0 &&
        (field_err = aws_cryptosdk_priv_hdr_parse_iv(hdr, iv_len, &cur)))
        return field_err;
    if ((field_err = aws_cryptosdk_priv_hdr_parse_auth_tag(hdr, &cur))) return field_err;

    *pcursor = cur;
    return AWS_OP_SUCCESS;
}

int aws_cryptosdk_priv_hdr_parse_header_version(
    struct aws_cryptosdk_hdr *hdr, uint8_t *header_version, struct aws_byte_cursor *cur) {
    if (!aws_byte_cursor_read_u8(cur, header_version)) return aws_cryptosdk_priv_hdr_parse_err_short_buf(hdr);
    if (aws_cryptosdk_unlikely(!aws_cryptosdk_header_version_is_known(*header_version)))
        return aws_cryptosdk_priv_hdr_parse_err_generic(hdr);
    return AWS_OP_SUCCESS;
}

int aws_cryptosdk_priv_hdr_parse_message_type(struct aws_cryptosdk_hdr *hdr, struct aws_byte_cursor *cur) {
    uint8_t message_type;
    if (!aws_byte_cursor_read_u8(cur, &message_type)) return aws_cryptosdk_priv_hdr_parse_err_short_buf(hdr);
    if (aws_cryptosdk_unlikely(message_type != AWS_CRYPTOSDK_HEADER_TYPE_CUSTOMER_AED))
        return aws_cryptosdk_priv_hdr_parse_err_generic(hdr);
    return AWS_OP_SUCCESS;
}

int aws_cryptosdk_priv_hdr_parse_alg_id(
    struct aws_cryptosdk_hdr *hdr,
    const struct aws_cryptosdk_alg_properties **alg_props,
    uint8_t header_version,
    struct aws_byte_cursor *cur) {
    uint16_t alg_id;
    if (!aws_byte_cursor_read_be16(cur, &alg_id)) return aws_cryptosdk_priv_hdr_parse_err_short_buf(hdr);
    if (aws_cryptosdk_unlikely(!aws_cryptosdk_algorithm_is_known(alg_id)))
        return aws_cryptosdk_priv_hdr_parse_err_generic(hdr);
    *alg_props = aws_cryptosdk_alg_props(alg_id);
    // Prevent header format confusion in case it's inconsistent with alg ID
    if (aws_cryptosdk_unlikely((*alg_props)->msg_format_version != header_version))
        return aws_cryptosdk_priv_hdr_parse_err_generic(hdr);
    hdr->alg_id = alg_id;
    return AWS_OP_SUCCESS;
}

int aws_cryptosdk_priv_hdr_parse_message_id(
    struct aws_cryptosdk_hdr *hdr, const struct aws_cryptosdk_alg_properties *alg_props, struct aws_byte_cursor *cur) {
    size_t message_id_len = aws_cryptosdk_private_algorithm_message_id_len(alg_props);
    if (aws_byte_buf_init(&hdr->message_id, hdr->alloc, message_id_len))
        return aws_cryptosdk_priv_hdr_parse_err_mem(hdr);
    if (!aws_byte_cursor_read_and_fill_buffer(cur, &hdr->message_id))
        return aws_cryptosdk_priv_hdr_parse_err_short_buf(hdr);
    return AWS_OP_SUCCESS;
}

int aws_cryptosdk_priv_hdr_parse_aad(struct aws_cryptosdk_hdr *hdr, struct aws_byte_cursor *cur) {
    uint16_t aad_len;
    if (!aws_byte_cursor_read_be16(cur, &aad_len)) return aws_cryptosdk_priv_hdr_parse_err_short_buf(hdr);
    if (!aad_len) return AWS_OP_SUCCESS;

    struct aws_byte_cursor aad = aws_byte_cursor_advance_nospec(cur, aad_len);
    // Note that, even if this fails with SHORT_BUF, we report a parse error, since we know we
    // have enough data (according to the aad length field).
    if (aws_cryptosdk_enc_ctx_deserialize(hdr->alloc, &hdr->enc_ctx, &aad))
        return aws_cryptosdk_priv_hdr_parse_err_generic(hdr);
    // Trailing garbage after the aad block
    if (aad.len) return aws_cryptosdk_priv_hdr_parse_err_generic(hdr);

    return AWS_OP_SUCCESS;
}

int aws_cryptosdk_priv_hdr_parse_edks(struct aws_cryptosdk_hdr *hdr, struct aws_byte_cursor *cur) {
    uint16_t edk_count;
    if (!aws_byte_cursor_read_be16(cur, &edk_count)) return aws_cryptosdk_priv_hdr_parse_err_short_buf(hdr);
    if (!edk_count) return aws_cryptosdk_priv_hdr_parse_err_generic(hdr);

    for (uint16_t i = 0; i < edk_count; ++i) {
        struct aws_cryptosdk_edk edk;
        if (parse_edk(hdr->alloc, &edk, cur)) return aws_cryptosdk_priv_hdr_parse_err_rethrow(hdr);
        aws_array_list_push_back(&hdr->edk_list, &edk);
    }

    return AWS_OP_SUCCESS;
}

int aws_cryptosdk_priv_hdr_parse_content_type(
    struct aws_cryptosdk_hdr *hdr, uint8_t *content_type, struct aws_byte_cursor *cur) {
    if (!aws_byte_cursor_read_u8(cur, content_type)) return aws_cryptosdk_priv_hdr_parse_err_short_buf(hdr);
    if (aws_cryptosdk_unlikely(!is_known_type(*content_type))) return aws_cryptosdk_priv_hdr_parse_err_generic(hdr);
    return AWS_OP_SUCCESS;
}

int aws_cryptosdk_priv_hdr_parse_reserved(struct aws_cryptosdk_hdr *hdr, struct aws_byte_cursor *cur) {
    uint32_t reserved;  // Must be zero
    if (!aws_byte_cursor_read_be32(cur, &reserved)) return aws_cryptosdk_priv_hdr_parse_err_short_buf(hdr);
    if (reserved) return aws_cryptosdk_priv_hdr_parse_err_generic(hdr);
    return AWS_OP_SUCCESS;
}

int aws_cryptosdk_priv_hdr_parse_iv_len(struct aws_cryptosdk_hdr *hdr, uint8_t *iv_len, struct aws_byte_cursor *cur) {
    if (!aws_byte_cursor_read_u8(cur, iv_len)) return aws_cryptosdk_priv_hdr_parse_err_short_buf(hdr);
    if (*iv_len != aws_cryptosdk_private_algorithm_ivlen(hdr->alg_id))
        return aws_cryptosdk_priv_hdr_parse_err_generic(hdr);
    return AWS_OP_SUCCESS;
}

int aws_cryptosdk_priv_hdr_parse_frame_len(
    struct aws_cryptosdk_hdr *hdr, uint8_t content_type, struct aws_byte_cursor *cur) {
    uint32_t frame_len;
    if (!aws_byte_cursor_read_be32(cur, &frame_len)) return aws_cryptosdk_priv_hdr_parse_err_short_buf(hdr);
    if ((content_type == AWS_CRYPTOSDK_HEADER_CTYPE_NONFRAMED && frame_len != 0) ||
        (content_type == AWS_CRYPTOSDK_HEADER_CTYPE_FRAMED && frame_len == 0))
        return aws_cryptosdk_priv_hdr_parse_err_generic(hdr);
    hdr->frame_len = frame_len;
    return AWS_OP_SUCCESS;
}

int aws_cryptosdk_priv_hdr_parse_alg_suite_data(
    struct aws_cryptosdk_hdr *hdr, const struct aws_cryptosdk_alg_properties *alg_props, struct aws_byte_cursor *cur) {
    if (!alg_props->alg_suite_data_len) return AWS_OP_SUCCESS;
    if (aws_byte_buf_init(&hdr->alg_suite_data, hdr->alloc, alg_props->alg_suite_data_len))
        return aws_cryptosdk_priv_hdr_parse_err_mem(hdr);
    if (!aws_byte_cursor_read_and_fill_buffer(cur, &hdr->alg_suite_data))
        return aws_cryptosdk_priv_hdr_parse_err_short_buf(hdr);
    return AWS_OP_SUCCESS;
}

int aws_cryptosdk_priv_hdr_parse_iv(struct aws_cryptosdk_hdr *hdr, uint8_t iv_len, struct aws_byte_cursor *cur) {
    if (aws_byte_buf_init(&hdr->iv, hdr->alloc, iv_len)) return aws_cryptosdk_priv_hdr_parse_err_mem(hdr);
    if (!aws_byte_cursor_read_and_fill_buffer(cur, &hdr->iv)) return aws_cryptosdk_priv_hdr_parse_err_short_buf(hdr);
    return AWS_OP_SUCCESS;
}

int aws_cryptosdk_priv_hdr_parse_auth_tag(struct aws_cryptosdk_hdr *hdr, struct aws_byte_cursor *cur) {
    size_t tag_len = aws_cryptosdk_private_algorithm_taglen(hdr->alg_id);
    if (aws_byte_buf_init(&hdr->auth_tag, hdr->alloc, tag_len)) return aws_cryptosdk_priv_hdr_parse_err_mem(hdr);
    if (!aws_byte_cursor_read_and_fill_buffer(cur, &hdr->auth_tag))
        return aws_cryptosdk_priv_hdr_parse_err_short_buf(hdr);
    return AWS_OP_SUCCESS;
}

int aws_cryptosdk_priv_hdr_parse_err_short_buf(struct aws_cryptosdk_hdr *hdr) {
    aws_cryptosdk_hdr_clear(hdr);
    return aws_raise_error(AWS_ERROR_SHORT_BUFFER);
}

int aws_cryptosdk_priv_hdr_parse_err_generic(struct aws_cryptosdk_hdr *hdr) {
    aws_cryptosdk_hdr_clear(hdr);
    return aws_raise_error(AWS_CRYPTOSDK_ERR_BAD_CIPHERTEXT);
}

int aws_cryptosdk_priv_hdr_parse_err_mem(struct aws_cryptosdk_hdr *hdr) {
    aws_cryptosdk_hdr_clear(hdr);
    return AWS_OP_ERR;
}

int aws_cryptosdk_priv_hdr_parse_err_rethrow(struct aws_cryptosdk_hdr *hdr) {
    aws_cryptosdk_hdr_clear(hdr);
    return AWS_OP_ERR;
}

/*
 * Declaring a struct which is initialized to zero does not technically guarantee that the
 * padding bytes will all be zero, according to the C spec, though in practice they generally
 * are. Since we are comparing all of the bytes of the struct, using this union guarantees
 * that even the padding bytes will be zeroes in zero.hdr. It also allows us to fetch an
 * arbitrary array of zero.bytes up to the length of the struct.
 */
static const union {
    uint8_t bytes[sizeof(struct aws_cryptosdk_hdr)];
    struct aws_cryptosdk_hdr hdr;
} zero = { { 0 } };

static size_t saturating_add(size_t a, size_t b) {
    size_t c = a + b;
    if (c < a) {
        c = SIZE_MAX;
    }
    return c;
}

int aws_cryptosdk_hdr_size(const struct aws_cryptosdk_hdr *hdr) {
    AWS_PRECONDITION(aws_cryptosdk_hdr_is_valid(hdr));
    if (!memcmp(hdr, &zero.hdr, sizeof(struct aws_cryptosdk_hdr))) return 0;
    const struct aws_cryptosdk_alg_properties *alg_props = aws_cryptosdk_alg_props(hdr->alg_id);
    if (!alg_props) return 0;
    int static_fields_len = aws_cryptosdk_header_version_static_fields_len(alg_props->msg_format_version);
    if (static_fields_len == -1) return 0;

    size_t idx;
    size_t edk_count          = aws_array_list_length(&hdr->edk_list);
    size_t dynamic_fields_len = hdr->message_id.len + hdr->alg_suite_data.len;
    size_t authtag_len        = aws_cryptosdk_private_authtag_len(alg_props);
    size_t bytes              = static_fields_len + dynamic_fields_len + authtag_len;
    size_t aad_len;

    if (aws_cryptosdk_enc_ctx_size(&aad_len, &hdr->enc_ctx)) {
        return 0;
    }
    bytes += aad_len;

    for (idx = 0; idx < edk_count; ++idx) {
        void *vp_edk = NULL;
        struct aws_cryptosdk_edk *edk;

        aws_array_list_get_at_ptr(&hdr->edk_list, &vp_edk, idx);
        assert(vp_edk);

        edk = vp_edk;
        // 2 bytes for each field's length header * 3 fields
        bytes = saturating_add(bytes, 6);
        bytes = saturating_add(bytes, edk->provider_id.len);
        bytes = saturating_add(bytes, edk->provider_info.len);
        bytes = saturating_add(bytes, edk->ciphertext.len);
    }

    return bytes == SIZE_MAX ? 0 : bytes;
}
static void init_aws_byte_buf_raw(struct aws_byte_buf *buf) {
    buf->allocator = NULL;
    buf->buffer    = NULL;
    buf->len       = 0;
    buf->capacity  = 0;
}
int aws_cryptosdk_hdr_write(
    const struct aws_cryptosdk_hdr *hdr, size_t *bytes_written, uint8_t *outbuf, size_t outlen) {
    struct aws_byte_buf output = aws_byte_buf_from_array(outbuf, outlen);
    output.len                 = 0;

    const struct aws_cryptosdk_alg_properties *alg_props = aws_cryptosdk_alg_props(hdr->alg_id);
    if (!alg_props) goto INVALID_HEADER;
    enum aws_cryptosdk_hdr_version header_version = alg_props->msg_format_version;

    if (!aws_byte_buf_write_u8(&output, header_version)) goto WRITE_ERR;
    if (header_version == AWS_CRYPTOSDK_HEADER_VERSION_1_0) {
        if (!aws_byte_buf_write_u8(&output, AWS_CRYPTOSDK_HEADER_TYPE_CUSTOMER_AED)) goto WRITE_ERR;
    }
    if (!aws_byte_buf_write_be16(&output, hdr->alg_id)) goto WRITE_ERR;
    if (!aws_byte_buf_write_from_whole_cursor(
            &output, aws_byte_cursor_from_array(hdr->message_id.buffer, hdr->message_id.len)))
        goto WRITE_ERR;

    // TODO - unify everything on byte_bufs when the aws-c-common refactor lands
    // See: https://github.com/awslabs/aws-c-common/pull/130
    struct aws_byte_buf aad_length_field;
    init_aws_byte_buf_raw(&aad_length_field);

    if (!aws_byte_buf_advance(&output, &aad_length_field, 2)) goto WRITE_ERR;

    size_t old_len = output.len;
    if (aws_cryptosdk_enc_ctx_serialize(aws_default_allocator(), &output, &hdr->enc_ctx)) goto WRITE_ERR;

    if (!aws_byte_buf_write_be16(&aad_length_field, (uint16_t)(output.len - old_len))) goto WRITE_ERR;

    size_t edk_count = aws_array_list_length(&hdr->edk_list);
    if (!aws_byte_buf_write_be16(&output, (uint16_t)edk_count)) goto WRITE_ERR;

    for (size_t idx = 0; idx < edk_count; ++idx) {
        void *vp_edk = NULL;

        aws_array_list_get_at_ptr(&hdr->edk_list, &vp_edk, idx);
        assert(vp_edk);

        const struct aws_cryptosdk_edk *edk = vp_edk;

        if (!aws_byte_buf_write_be16(&output, (uint16_t)edk->provider_id.len)) goto WRITE_ERR;
        if (!aws_byte_buf_write_from_whole_cursor(
                &output, aws_byte_cursor_from_array(edk->provider_id.buffer, edk->provider_id.len)))
            goto WRITE_ERR;

        if (!aws_byte_buf_write_be16(&output, (uint16_t)edk->provider_info.len)) goto WRITE_ERR;
        if (!aws_byte_buf_write_from_whole_cursor(
                &output, aws_byte_cursor_from_array(edk->provider_info.buffer, edk->provider_info.len)))
            goto WRITE_ERR;

        if (!aws_byte_buf_write_be16(&output, (uint16_t)edk->ciphertext.len)) goto WRITE_ERR;
        if (!aws_byte_buf_write_from_whole_cursor(
                &output, aws_byte_cursor_from_array(edk->ciphertext.buffer, edk->ciphertext.len)))
            goto WRITE_ERR;
    }

    if (!aws_byte_buf_write_u8(
            &output, hdr->frame_len ? AWS_CRYPTOSDK_HEADER_CTYPE_FRAMED : AWS_CRYPTOSDK_HEADER_CTYPE_NONFRAMED))
        goto WRITE_ERR;

    if (header_version == AWS_CRYPTOSDK_HEADER_VERSION_1_0) {
        if (!aws_byte_buf_write(&output, zero.bytes, 4)) goto WRITE_ERR;  // v01 reserved field
        if (!aws_byte_buf_write_u8(&output, (uint8_t)hdr->iv.len)) goto WRITE_ERR;
    }

    if (!aws_byte_buf_write_be32(&output, hdr->frame_len)) goto WRITE_ERR;

    if (!aws_byte_buf_write_from_whole_cursor(
            &output, aws_byte_cursor_from_array(hdr->alg_suite_data.buffer, hdr->alg_suite_data.len)))
        goto WRITE_ERR;

    if (header_version == AWS_CRYPTOSDK_HEADER_VERSION_1_0) {
        if (!aws_byte_buf_write_from_whole_cursor(&output, aws_byte_cursor_from_array(hdr->iv.buffer, hdr->iv.len)))
            goto WRITE_ERR;
    }
    if (!aws_byte_buf_write_from_whole_cursor(
            &output, aws_byte_cursor_from_array(hdr->auth_tag.buffer, hdr->auth_tag.len)))
        goto WRITE_ERR;

    *bytes_written = output.len;
    return AWS_OP_SUCCESS;

INVALID_HEADER:
    aws_secure_zero(outbuf, outlen);
    *bytes_written = 0;
    return aws_raise_error(AWS_CRYPTOSDK_ERR_BAD_STATE);

WRITE_ERR:
    aws_secure_zero(outbuf, outlen);
    *bytes_written = 0;
    return aws_raise_error(AWS_ERROR_SHORT_BUFFER);
}

bool aws_cryptosdk_hdr_is_valid(const struct aws_cryptosdk_hdr *hdr) {
    /* Header is not NULL and each field is a valid structure. */
    return hdr != NULL && aws_cryptosdk_edk_list_is_valid(&hdr->edk_list) &&
<<<<<<< HEAD
           aws_cryptosdk_edk_list_elements_are_valid(&hdr->edk_list) && aws_byte_buf_is_valid(&hdr->message_id) &&
           aws_byte_buf_is_valid(&hdr->iv) && aws_byte_buf_is_valid(&hdr->alg_suite_data) &&
           aws_byte_buf_is_valid(&hdr->auth_tag) && aws_hash_table_is_valid(&hdr->enc_ctx);
=======
           aws_cryptosdk_edk_list_elements_are_valid(&hdr->edk_list) && aws_byte_buf_is_valid(&hdr->iv) &&
           aws_byte_buf_is_valid(&hdr->auth_tag) && aws_byte_buf_is_valid(&hdr->message_id) &&
           aws_byte_buf_is_valid(&hdr->alg_suite_data) && aws_hash_table_is_valid(&hdr->enc_ctx);
>>>>>>> 921bf2b8
}<|MERGE_RESOLUTION|>--- conflicted
+++ resolved
@@ -535,13 +535,7 @@
 bool aws_cryptosdk_hdr_is_valid(const struct aws_cryptosdk_hdr *hdr) {
     /* Header is not NULL and each field is a valid structure. */
     return hdr != NULL && aws_cryptosdk_edk_list_is_valid(&hdr->edk_list) &&
-<<<<<<< HEAD
-           aws_cryptosdk_edk_list_elements_are_valid(&hdr->edk_list) && aws_byte_buf_is_valid(&hdr->message_id) &&
-           aws_byte_buf_is_valid(&hdr->iv) && aws_byte_buf_is_valid(&hdr->alg_suite_data) &&
-           aws_byte_buf_is_valid(&hdr->auth_tag) && aws_hash_table_is_valid(&hdr->enc_ctx);
-=======
            aws_cryptosdk_edk_list_elements_are_valid(&hdr->edk_list) && aws_byte_buf_is_valid(&hdr->iv) &&
            aws_byte_buf_is_valid(&hdr->auth_tag) && aws_byte_buf_is_valid(&hdr->message_id) &&
            aws_byte_buf_is_valid(&hdr->alg_suite_data) && aws_hash_table_is_valid(&hdr->enc_ctx);
->>>>>>> 921bf2b8
 }