REM Copyright 2018 Amazon.com, Inc. or its affiliates. All Rights Reserved.
REM
REM Licensed under the Apache License, Version 2.0 (the "License"). You may not use
REM this file except in compliance with the License. A copy of the License is
REM located at
REM
REM http://aws.amazon.com/apache2.0/
REM
REM or in the "license" file accompanying this file. This file is distributed on an
REM "AS IS" BASIS, WITHOUT WARRANTIES OR CONDITIONS OF ANY KIND, either express or
REM implied. See the License for the specific language governing permissions and
REM limitations under the License.

set ROOT_SRC_DIR=%cd%
rmdir/s/q \build
mkdir \build
cd \build
<<<<<<< HEAD
git clone -b 1.7.141 https://github.com/aws/aws-sdk-cpp.git || goto error
=======
git clone -b 1.7.163 https://github.com/aws/aws-sdk-cpp.git || goto error
>>>>>>> a86c950e
mkdir build-aws-sdk-cpp
cd build-aws-sdk-cpp
cmake %* -DCMAKE_INSTALL_PREFIX=c:/deps -DCMAKE_BUILD_TYPE="Release" -DCMAKE_TOOLCHAIN_FILE=C:/vcpkg/scripts/buildsystems/vcpkg.cmake -DBUILD_ONLY="kms" -DENABLE_UNITY_BUILD=ON ../aws-sdk-cpp || goto error
msbuild.exe ALL_BUILD.vcxproj /p:Configuration=Release || goto error
msbuild.exe INSTALL.vcxproj /p:Configuration=Release || goto error

cd \build
mkdir build-aws-encryption-sdk-c
cd build-aws-encryption-sdk-c
cmake %* -DCMAKE_INSTALL_PREFIX=c:/deps -DCMAKE_TOOLCHAIN_FILE=C:/vcpkg/scripts/buildsystems/vcpkg.cmake -DCMAKE_BUILD_TYPE="Release" -DBUILD_AWS_ENC_SDK_CPP=ON -DAWS_ENC_SDK_END_TO_END_TESTS=ON %ROOT_SRC_DIR% || goto error
msbuild.exe ALL_BUILD.vcxproj /p:Configuration=Release || goto error
ctest -V --output-on-failure -j4 || goto error

goto :EOF

:error
echo Failed with error #%errorlevel%.
exit /b %errorlevel%
<|MERGE_RESOLUTION|>--- conflicted
+++ resolved
@@ -1,40 +1,36 @@
-REM Copyright 2018 Amazon.com, Inc. or its affiliates. All Rights Reserved.
-REM
-REM Licensed under the Apache License, Version 2.0 (the "License"). You may not use
-REM this file except in compliance with the License. A copy of the License is
-REM located at
-REM
-REM http://aws.amazon.com/apache2.0/
-REM
-REM or in the "license" file accompanying this file. This file is distributed on an
-REM "AS IS" BASIS, WITHOUT WARRANTIES OR CONDITIONS OF ANY KIND, either express or
-REM implied. See the License for the specific language governing permissions and
-REM limitations under the License.
-
-set ROOT_SRC_DIR=%cd%
-rmdir/s/q \build
-mkdir \build
-cd \build
-<<<<<<< HEAD
-git clone -b 1.7.141 https://github.com/aws/aws-sdk-cpp.git || goto error
-=======
-git clone -b 1.7.163 https://github.com/aws/aws-sdk-cpp.git || goto error
->>>>>>> a86c950e
-mkdir build-aws-sdk-cpp
-cd build-aws-sdk-cpp
-cmake %* -DCMAKE_INSTALL_PREFIX=c:/deps -DCMAKE_BUILD_TYPE="Release" -DCMAKE_TOOLCHAIN_FILE=C:/vcpkg/scripts/buildsystems/vcpkg.cmake -DBUILD_ONLY="kms" -DENABLE_UNITY_BUILD=ON ../aws-sdk-cpp || goto error
-msbuild.exe ALL_BUILD.vcxproj /p:Configuration=Release || goto error
-msbuild.exe INSTALL.vcxproj /p:Configuration=Release || goto error
-
-cd \build
-mkdir build-aws-encryption-sdk-c
-cd build-aws-encryption-sdk-c
-cmake %* -DCMAKE_INSTALL_PREFIX=c:/deps -DCMAKE_TOOLCHAIN_FILE=C:/vcpkg/scripts/buildsystems/vcpkg.cmake -DCMAKE_BUILD_TYPE="Release" -DBUILD_AWS_ENC_SDK_CPP=ON -DAWS_ENC_SDK_END_TO_END_TESTS=ON %ROOT_SRC_DIR% || goto error
-msbuild.exe ALL_BUILD.vcxproj /p:Configuration=Release || goto error
-ctest -V --output-on-failure -j4 || goto error
-
-goto :EOF
-
-:error
-echo Failed with error #%errorlevel%.
-exit /b %errorlevel%
+REM Copyright 2018 Amazon.com, Inc. or its affiliates. All Rights Reserved.
+REM
+REM Licensed under the Apache License, Version 2.0 (the "License"). You may not use
+REM this file except in compliance with the License. A copy of the License is
+REM located at
+REM
+REM http://aws.amazon.com/apache2.0/
+REM
+REM or in the "license" file accompanying this file. This file is distributed on an
+REM "AS IS" BASIS, WITHOUT WARRANTIES OR CONDITIONS OF ANY KIND, either express or
+REM implied. See the License for the specific language governing permissions and
+REM limitations under the License.
+
+set ROOT_SRC_DIR=%cd%
+rmdir/s/q \build
+mkdir \build
+cd \build
+git clone -b 1.7.163 https://github.com/aws/aws-sdk-cpp.git || goto error
+mkdir build-aws-sdk-cpp
+cd build-aws-sdk-cpp
+cmake %* -DCMAKE_INSTALL_PREFIX=c:/deps -DCMAKE_BUILD_TYPE="Release" -DCMAKE_TOOLCHAIN_FILE=C:/vcpkg/scripts/buildsystems/vcpkg.cmake -DBUILD_ONLY="kms" -DENABLE_UNITY_BUILD=ON ../aws-sdk-cpp || goto error
+msbuild.exe ALL_BUILD.vcxproj /p:Configuration=Release || goto error
+msbuild.exe INSTALL.vcxproj /p:Configuration=Release || goto error
+
+cd \build
+mkdir build-aws-encryption-sdk-c
+cd build-aws-encryption-sdk-c
+cmake %* -DCMAKE_INSTALL_PREFIX=c:/deps -DCMAKE_TOOLCHAIN_FILE=C:/vcpkg/scripts/buildsystems/vcpkg.cmake -DCMAKE_BUILD_TYPE="Release" -DBUILD_AWS_ENC_SDK_CPP=ON -DAWS_ENC_SDK_END_TO_END_TESTS=ON %ROOT_SRC_DIR% || goto error
+msbuild.exe ALL_BUILD.vcxproj /p:Configuration=Release || goto error
+ctest -V --output-on-failure -j4 || goto error
+
+goto :EOF
+
+:error
+echo Failed with error #%errorlevel%.
+exit /b %errorlevel%