# AWS Encryption SDK for C

The AWS Encryption SDK for C is a client-side encryption library designed to make it easy for
everyone to encrypt and decrypt data using industry standards and best practices. It uses a
data format compatible with the AWS Encryption SDKs in other languages. For more information on
the AWS Encryption SDKs in all languages, see the [Developer Guide](https://docs.aws.amazon.com/encryption-sdk/latest/developer-guide/introduction.html).

Also, see the [API documentation](https://aws.github.io/aws-encryption-sdk-c/html/) for the AWS Encryption SDK for C.

## Dependencies

The only direct dependencies of this code are OpenSSL 1.0.2 or higher or 1.1.0 or higher and
[aws-c-common](https://github.com/awslabs/aws-c-common) v0.3.0 or higher. You will also need
a C compiler and CMake 3.9 or higher.

To integrate with [KMS](https://aws.amazon.com/kms/) the AWS Encryption SDK for C also requires
the [AWS SDK for C++](https://github.com/aws/aws-sdk-cpp), a C++ compiler, and libcurl.

For best results when doing a build with KMS integration, do not install aws-c-common directly.
Build and install the AWS SDK for C++, which will build and install aws-c-common for you. If
you install aws-c-common before building the AWS SDK for C++, this will fool the AWS SDK for
C++ install logic, and you will be forced to install several other dependencies manually. The
<<<<<<< HEAD
minimum supported version of the AWS SDK for C++ is 1.7.141.
=======
minimum supported version of the AWS SDK for C++ is 1.7.163.
>>>>>>> a86c950e

You need to compile both the AWS Encryption SDK for C and its dependencies as either all
shared or all static libraries. We will use all shared library builds in our examples by
using the cmake argument `-DBUILD_SHARED_LIBS=ON`. You can change them to static library
builds by just changing `ON` to `OFF`.

Once you have built each dependency, install it so it can be picked up by the next build.

### If you are working on an EC2 instance, regardless of operating system

For best results, create an EC2 instance with an instance profile that at a
minimum has KMS permissions for Encrypt, Decrypt, and GenerateDataKey for
at least one KMS CMK in your account. You will not need any other AWS
permissions to use the AWS Encryption SDK for C.

## Build recipes

We will demonstrate some simple build recipes for Linux, Mac, and Windows operating systems.

The Linux and Mac recipes install everything in the standard directories in /usr/local. The
Windows recipe installs everything in an install directory placed at the directory you are in
when you start the build process. To change the installation directory, if desired, see the Tips
and Tricks section at the end of this README.

You can do (Option 1) a C and C++ build, which will include integration with KMS, or you can do
(Option 2) a C only build, which will not include integration with KMS. In places where
the recipes diverge, these will be labeled as (Option 1) and (Option 2). Follow one of the two
options, but not both, depending on which installation you want to do.

### Building on Amazon Linux

This recipe should work with a brand new Amazon Linux instance. Start in the directory where
you want to do your build.

#### Amazon Linux: (Option 1) C and C++ build dependencies

Run the following:

    sudo yum update
    sudo yum install -y openssl-devel git gcc-c++ libcurl-devel

The yum repo has an old version of CMake, so download CMake 3.9 or later from [their
website](https://cmake.org/) and make sure cmake is in your path.

Both aws-sdk-cpp and aws-c-common are required, but the installation of aws-sdk-cpp will install
aws-c-common for you.

Do a KMS-only build of the AWS SDK for C++. If you want to use the AWS SDK for C++ for
other AWS services, you can omit the `-DBUILD_ONLY="kms"` argument, but the build will take much longer.

    git clone https://github.com/aws/aws-sdk-cpp.git
    mkdir build-aws-sdk-cpp && cd build-aws-sdk-cpp
    cmake -DBUILD_SHARED_LIBS=ON -DBUILD_ONLY="kms" -DENABLE_UNITY_BUILD=ON ../aws-sdk-cpp
    make && sudo make install ; cd ..

Now skip to the "Amazon Linux: Build and install the AWS Encryption SDK for C" section below.

#### Amazon Linux: (Option 2) C only build dependencies

Run the following:

    sudo yum update
    sudo yum install -y openssl-devel git gcc

The yum repo has an old version of CMake, so download CMake 3.9 or later from [their
website](https://cmake.org/) and make sure cmake is in your path.

Now build and install aws-c-common:

    git clone https://github.com/awslabs/aws-c-common.git
    mkdir build-aws-c-common && cd build-aws-c-common
    cmake -DBUILD_SHARED_LIBS=ON ../aws-c-common
    make && sudo make install ; cd ..

#### Amazon Linux: Build and install the AWS Encryption SDK for C

    git clone https://github.com/aws/aws-encryption-sdk-c.git
    mkdir build-aws-encryption-sdk-c && cd build-aws-encryption-sdk-c
    cmake -DBUILD_SHARED_LIBS=ON ../aws-encryption-sdk-c
    make && sudo make install ; cd ..

You have successfully built and installed the AWS Encryption SDK for C.

### Building on Ubuntu

These instructions have been tested on brand new Ubuntu EC2 instances. You should also
be able to build on Ubuntu operating systems that are not in EC2, but you will need to
manually configure AWS credentials if you are using KMS. Start in the directory where
you want to do your build.

#### Ubuntu: (Option 1) C and C++ build dependencies

    sudo apt-get update
    sudo apt-get install -y libssl-dev cmake g++ libcurl4-openssl-dev zlib1g-dev

Both aws-sdk-cpp and aws-c-common are required, but the installation of aws-sdk-cpp will install
aws-c-common for you.

Do a KMS-only build of the AWS SDK for C++. If you want to use the AWS SDK for C++ for
other AWS services, you can omit the `-DBUILD_ONLY="kms"` argument, but the build will take much longer.

    git clone https://github.com/aws/aws-sdk-cpp.git
    mkdir build-aws-sdk-cpp && cd build-aws-sdk-cpp
    cmake -DBUILD_SHARED_LIBS=ON -DBUILD_ONLY="kms" -DENABLE_UNITY_BUILD=ON ../aws-sdk-cpp
    make && sudo make install ; cd ..

Now skip to the "Ubuntu: Build and install the AWS Encryption SDK for C" section below.

#### Ubuntu: (Option 2) C only build dependencies

    sudo apt-get update
    sudo apt-get install -y libssl-dev cmake gcc

Now build and install aws-c-common:

    git clone https://github.com/awslabs/aws-c-common.git
    mkdir build-aws-c-common && cd build-aws-c-common
    cmake -DBUILD_SHARED_LIBS=ON ../aws-c-common
    make && sudo make install ; cd ..

#### Ubuntu: Build and install the AWS Encryption SDK for C

    git clone https://github.com/aws/aws-encryption-sdk-c.git
    mkdir build-aws-encryption-sdk-c && cd build-aws-encryption-sdk-c
    cmake -DBUILD_SHARED_LIBS=ON ../aws-encryption-sdk-c
    make && sudo make install ; cd ..

You have successfully built and installed the AWS Encryption SDK for C.

### Building on Mac

We recommend setting up [Homebrew](https://brew.sh/) to install some build tools.
Once it is set up, run the following:

    brew install openssl@1.1 cmake

(Note: Installing the AWS SDK for C++ through Homebrew does a full build, which
takes much longer than the KMS-only build. For these reasons, we recommend doing a source
build of the AWS SDK for C++ yourself, as we will demonstrate below.)

Start in the directory where you want to do your build.

#### Mac: (Option 1) C and C++ build dependencies

Both aws-sdk-cpp and aws-c-common are required, but the installation of aws-sdk-cpp will install
aws-c-common for you.

Do a KMS-only build of the AWS SDK for C++. If you want to use the AWS SDK for C++ for
other AWS services, you can omit the `-DBUILD_ONLY="kms"` argument, but the build will take much longer.

    git clone https://github.com/aws/aws-sdk-cpp.git
    mkdir build-aws-sdk-cpp && cd build-aws-sdk-cpp
    cmake -DBUILD_SHARED_LIBS=ON -DBUILD_ONLY="kms" -DENABLE_UNITY_BUILD=ON ../aws-sdk-cpp
    make && sudo make install ; cd ..

Now skip to the "Mac: Build and install the AWS Encryption SDK for C" section below.

#### Mac: (Option 2) C only build dependencies

Build and install aws-c-common:

    git clone https://github.com/awslabs/aws-c-common.git
    mkdir build-aws-c-common && cd build-aws-c-common
    cmake -DBUILD_SHARED_LIBS=ON ../aws-c-common
    make && sudo make install ; cd ..

#### Mac: Build and install the AWS Encryption SDK for C

Brew installed OpenSSL 1.1 to a place that is not picked up by default so we will
set the directory manually in our build.

    git clone https://github.com/aws/aws-encryption-sdk-c.git
    mkdir build-aws-encryption-sdk-c && cd build-aws-encryption-sdk-c
    cmake -DBUILD_SHARED_LIBS=ON -DOPENSSL_ROOT_DIR=/usr/local/opt/openssl\@1.1 ../aws-encryption-sdk-c
    make && sudo make install ; cd ..

You have successfully built and installed the AWS Encryption SDK for C.

### Building on Windows

**Note**: _see the docker-images folder for some Windows build recipes that automate many of theses steps_

Start by installing Visual Studio version 15 or later with the Windows Universal C Runtime and
[Git for Windows](https://git-scm.com/download/win).


Use the **x64 Native Tools Command Prompt** for all commands listed here. Run the following commands in the
directory where you want to do the build and installation.

    mkdir install && mkdir build && cd build
    git clone https://github.com/Microsoft/vcpkg.git
    cd vcpkg && .\bootstrap-vcpkg.bat
    .\vcpkg install curl:x64-windows openssl:x64-windows && cd ..

#### Windows: (Option 1) C and C++ build dependencies

Both aws-sdk-cpp and aws-c-common are required, but the installation of aws-sdk-cpp will install
aws-c-common for you.

Do a KMS-only build of the AWS SDK for C++. If you want to use the AWS SDK for C++ for
other AWS services, you can omit the `-DBUILD_ONLY="kms"` argument, but the build will take much longer.

    git clone https://github.com/aws/aws-sdk-cpp.git
    mkdir build-aws-sdk-cpp && cd build-aws-sdk-cpp
    cmake -DCMAKE_INSTALL_PREFIX=%cd%\..\..\install -DCMAKE_BUILD_TYPE=Release -DBUILD_SHARED_LIBS=ON -DENABLE_UNITY_BUILD=ON -DBUILD_ONLY=kms -DCMAKE_TOOLCHAIN_FILE=%cd%\..\vcpkg\scripts\buildsystems\vcpkg.cmake -G Ninja ..\aws-sdk-cpp
    cmake --build . && cmake --build . --target install && cd ..

Now continue to "Windows: Build and install the AWS Encryption SDK for C" below.

#### Windows: (Option 2) C only build dependency

Build and install aws-c-common:

    git clone https://github.com/awslabs/aws-c-common.git
    mkdir build-aws-c-common && cd build-aws-c-common
    cmake -DCMAKE_INSTALL_PREFIX=%cd%\..\..\install -DCMAKE_BUILD_TYPE=Release -DBUILD_SHARED_LIBS=ON -DCMAKE_TOOLCHAIN_FILE=%cd%\..\vcpkg\scripts\buildsystems\vcpkg.cmake -G Ninja ..\aws-c-common
    cmake --build . && cmake --build . --target install && cd ..

#### Windows: Build and install the AWS Encryption SDK for C

    git clone https://github.com/aws/aws-encryption-sdk-c.git
    mkdir build-aws-encryption-sdk-c && cd build-aws-encryption-sdk-c
    cmake -DCMAKE_INSTALL_PREFIX=%cd%\..\..\install -DCMAKE_BUILD_TYPE=Release -DBUILD_SHARED_LIBS=ON -DCMAKE_TOOLCHAIN_FILE=%cd%\..\vcpkg\scripts\buildsystems\vcpkg.cmake -G Ninja ..\aws-encryption-sdk-c
    cmake --build . && cmake --build . --target install && cd ..

You have successfully built and installed the AWS Encryption SDK for C.

## Compiling your program using the AWS Encryption SDK for C

Once you have installed the AWS Encryption SDK for C, you are ready to start writing
your own programs with it.

When doing a C compilation (not using the KMS keyring) be sure to include the flags
``-lcrypto -laws-encryption-sdk -laws-c-common``.

When doing a C++ compilation (using the KMS keyring) be sure to include the flags
``-std=c++11 -lcrypto -laws-encryption-sdk -laws-encryption-sdk-cpp -laws-c-common -laws-cpp-sdk-kms -laws-cpp-sdk-core``.

In the examples directory of this repo are several self-standing C and C++ files.
On a successful build, these files will already be compiled in the examples subdirectory
of the build directory. Additionally, if you want a quick test that you have
built and installed the AWS Encryption SDK successfully, you can copy any of
the example files out of that directory and build them yourself.

Here are sample command lines using gcc/g++ to build a couple of the example files,
assuming that the libraries and headers have been installed where your system
knows how to find them.

    g++ -o string string.cpp -std=c++11 -lcrypto -laws-encryption-sdk -laws-encryption-sdk-cpp -laws-c-common -laws-cpp-sdk-kms -laws-cpp-sdk-core
    gcc -o raw_aes_keyring raw_aes_keyring.c -lcrypto -laws-encryption-sdk -laws-c-common

Note that the C++ files using the KMS keyring will require
you to make sure that AWS credentials are set up on your machine to run properly.

## Tips and tricks

When building aws-sdk-cpp, you can save time by only building the subcomponents needed
by the AWS Encryption SDK for C with `-DBUILD_ONLY="kms"`

The `-DENABLE_UNITY_BUILD=ON` option will further speed up the aws-sdk-cpp build.

To enable debug symbols, set `-DCMAKE_BUILD_TYPE=Debug` at initial cmake time,
or use `ccmake .` to update the configuration after the fact.

If desired, you can set the installations to happen in an arbitrary
directory with `-DCMAKE_INSTALL_PREFIX=[path to install to]` as an argument to cmake.

If you set `CMAKE_INSTALL_PREFIX` for the dependencies, when building the AWS
Encryption SDK for C you must either (1) set `CMAKE_INSTALL_PREFIX` to the same path,
which will cause it to pick up the dependencies and install to the same directory
or (2) set `CMAKE_PREFIX_PATH` to include the same path, which will cause it to pick
up the dependencies but NOT install to the same directory.

You can also use `-DOPENSSL_ROOT_DIR=[path to where openssl was installed]` to make
the build use a particular installation of OpenSSL.

By default the cmake for this project detects whether you have aws-sdk-cpp-core
and aws-sdk-cpp-kms installed in a place it can find, and only if so will it build
the C++ components, (enabling use of the KMS keyring.) You can override the detection
logic by setting `-DBUILD_AWS_ENC_SDK_CPP=OFF` to never build the C++ components or
by setting `-DBUILD_AWS_ENC_SDK_CPP=ON` to require building the C++ components (and
fail if the C++ dependencies are not found.)

## License

This library is licensed under the Apache 2.0 License.<|MERGE_RESOLUTION|>--- conflicted
+++ resolved
@@ -20,11 +20,7 @@
 Build and install the AWS SDK for C++, which will build and install aws-c-common for you. If
 you install aws-c-common before building the AWS SDK for C++, this will fool the AWS SDK for
 C++ install logic, and you will be forced to install several other dependencies manually. The
-<<<<<<< HEAD
-minimum supported version of the AWS SDK for C++ is 1.7.141.
-=======
 minimum supported version of the AWS SDK for C++ is 1.7.163.
->>>>>>> a86c950e
 
 You need to compile both the AWS Encryption SDK for C and its dependencies as either all
 shared or all static libraries. We will use all shared library builds in our examples by
