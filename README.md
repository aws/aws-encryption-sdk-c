# AWS Encryption SDK for C

The AWS Encryption SDK for C is a client-side encryption library designed to make it easy for
everyone to encrypt and decrypt data using industry standards and best practices. It uses a
data format compatible with the AWS Encryption SDKs in other languages. For more information on
the AWS Encryption SDKs in all languages, see the [Developer Guide](https://docs.aws.amazon.com/encryption-sdk/latest/developer-guide/introduction.html).

Also, see the [API documentation](https://aws.github.io/aws-encryption-sdk-c/html/) for the AWS Encryption SDK for C.

[Security issue notifications](./CONTRIBUTING.md#security-issue-notifications)

<<<<<<< HEAD
## Building the AWS Encryption SDK for C with support for AWS KMS
=======
See [Support Policy](./SUPPORT_POLICY.rst) for for details on the current support status of all major versions of this library.

## Dependencies
>>>>>>> c1f37540

We will demonstrate some simple build recipes for Linux, Mac, and Windows operating systems. These 
recipes assume a newly installed system with default installs of dependency packages.

The Windows instructions install everything in your current directory (where you run the build process). To change the installation directory, see the Tips and Tricks section at the end of this README.

The AWS Encryption SDK for C can be used with AWS KMS, but it is not required. If you want to build
a minimal version of the ESDK without AWS KMS support, see "Minimal C build without AWS KMS support", below.

For best results when doing a build with AWS KMS integration, do not install aws-c-common directly.
Build and install the AWS SDK for C++, which will build and install aws-c-common for you (see the C++ SDK dependencies
 [here](https://github.com/aws/aws-sdk-cpp/blob/master/third-party/CMakeLists.txt#L18)). If
you install aws-c-common before building the AWS SDK for C++, this will fool the AWS SDK for
C++ install logic, and you will be forced to install several other dependencies manually. Version 1.8.32 of the
AWS SDK for C++ is supported by version v1.0.1 of the AWS Encryption SDK for C.

### If you are working on an EC2 instance, regardless of operating system

For best results, create an EC2 instance with an instance profile that at a
minimum has AWS KMS permissions for Encrypt, Decrypt, and GenerateDataKey for
at least one AWS KMS CMK in your account. You will not need any other AWS
permissions to use the AWS Encryption SDK for C.

### Dependencies

1. OpenSSL 1.0.2 or newer, or 1.1.0 or newer
1. CMake 3.9 or newer
1. C/C++ compiler
1. aws-c-common, typically bundled with the AWS SDK for C++
1. The AWS SDK for C++ version 1.9.35 or newer

The AWS SDK for C++ and the AWS Encryption SDK for C share dependencies on OpenSSL, aws-c-common, and CMake. The AWS SDK for C++ has additional dependencies and prerequisites. See [AWS SDK for
C++: Getting Started](https://github.com/aws/aws-sdk-cpp#getting-started).

You need to compile the AWS Encryption SDK for C and its dependencies as either all
shared or all static libraries. 

To build shared libraries, specify the `-DBUILD_SHARED_LIBS=ON` flag to build
aws-c-common, the AWS SDK for C++, and the AWS Encryption SDK.

To build static libraries, specify the `-DBUILD_SHARED_LIBS=OFF` flag to build
aws-c-common, the AWS SDK for C++, and the AWS Encryption SDK.

### Linux Build Recipe

First, build the AWS SDK for C++. That will install the shared dependencies.

If you only need AWS SDK for C++ to use the AWS Encryption SDK, you have the option to build only the AWS KMS SDK.
Add the `-DBUILD_ONLY="kms"` flag and `-DBUILD_SHARED_LIBS=ON|OFF` to `cmake` in the instructions provided.

[Follow the AWS SDK for C++ build instructions](https://docs.aws.amazon.com/sdk-for-cpp/v1/developer-guide/setup-linux.html).

Now, build and install the AWS Encryption SDK for C:

    git clone --recurse-submodules https://github.com/aws/aws-encryption-sdk-c.git
    mkdir build-aws-encryption-sdk-c && cd build-aws-encryption-sdk-c
    cmake ../aws-encryption-sdk-c -DBUILD_SHARED_LIBS=ON
    make && sudo make install ; cd ..

### MacOS Build Recipe

[Homebrew](https://brew.sh) is a convenient way to get build tools for MacOS systems.

With Homebrew installed, run the following:

    brew install openssl@1.1 cmake

The AWS SDK for C++ can be installed with Homebrew, which will install the full AWS SDK. If you 
need the AWS SDK for C++ only to use the AWS Encryption SDK, you can build only the AWS KMS SDK.
See [these directions](https://docs.aws.amazon.com/sdk-for-cpp/v1/developer-guide/setup-linux.html#setup-linux-from-source)
and specify the `-DBUILD_ONLY="kms"` flag to `cmake` in the instructions provided.

Now, build and install the AWS Encryption SDK for C:

    git clone --recurse-submodules https://github.com/aws/aws-encryption-sdk-c.git
    mkdir build-aws-encryption-sdk-c && cd build-aws-encryption-sdk-c
    cmake -G Xcode -DBUILD_SHARED_LIBS=ON -DOPENSSL_ROOT_DIR="/usr/local/opt/openssl@1.1" ../aws-encryption-sdk-c 
    xcodebuild -target install; cd ..

### Windows Build Recipe

**Note**: See the [docker-images folder](https://github.com/aws/aws-encryption-sdk-c/tree/master/docker-images) for some Windows build recipes that automate many of these steps.

Install Visual Studio version 15 or later with the Windows Universal C Runtime and [Git for Windows](https://git-scm.com/download/win).

Use the "x64 Native Tools Command Prompt" for all commands listed here. Run the following commands in the directory where you want to do the build and installation.

Install Microsoft vcpkg by [following these directions](https://github.com/microsoft/vcpkg#quick-start-windows). Note the path to your `vcpkg.cmake` tool. This path will be something like `vcpkg\scripts\buildsystems\vcpkg.cmake` and you will need to pass it as `-DCMAKE_TOOLCHAIN_FILE` in your builds.

Use vcpkg to install prerequisites:

    vcpkg install curl:x64-windows openssl:x64-windows

You may also want to [configure vcpkg for Visual Studio CMake projects](https://github.com/microsoft/vcpkg#vcpkg-with-visual-studio-cmake-projects).

Build the AWS SDK for C++. This installs the aws-c-common dependency, too. If you need the AWS SDK for C++ only to use the 
AWS Encryption SDK, you have the option to build only the AWS KMS SDK. Add the `-DBUILD_ONLY=kms` to build only the AWS KMS client.

Follow [these instructions](https://docs.aws.amazon.com/sdk-for-cpp/v1/developer-guide/setup-windows.html#setup-windows-from-source), using `-DCMAKE_TOOLCHAIN_FILE` as described in the vcpkg setup instructions. Add `-DBUILD_SHARED_LIBS=ON` for shared libraries or `-DBUILD_SHARED_LIBS=OFF` for static libraries.

Now, build and install the AWS Encryption SDK for C. Be sure to update `-DCMAKE_TOOLCHAIN_FILE` in the commands below. Change `-DBUILD_SHARED_LIBS=ON` to `OFF` if building static libraries.

Update `-DCMAKE_PREFIX_PATH` to the location of your AWS SDK for C++ and aws-c-common installations.

    git clone --recurse-submodules https://github.com/aws/aws-encryption-sdk-c.git
    mkdir build-aws-encryption-sdk-c && cd build-aws-encryption-sdk-c
    cmake -DCMAKE_BUILD_TYPE=Release -DBUILD_SHARED_LIBS=ON -DCMAKE_TOOLCHAIN_FILE"=%cd%\..\vcpkg\scripts\buildsystems\vcpkg.cmake" -DCMAKE_PREFIX_PATH="C:/Program Files (x86)/aws-cpp-sdk-all;C:/Program Files (x86)/aws-cpp-sdk-all/lib/aws-c-common" ..\aws-encryption-sdk-c
    cmake --build . && cmake --build . --target install && cd ..

## Building C only, without AWS KMS support

If you don't need AWS KMS support, you can build the AWS Encryption SDK for C without the AWS SDK. This build is C-only with no C++ support
required.

To build without AWS KMS support, follow the build instructions above for your platform, substituting aws-c-common for aws-sdk-cpp.

## Doxygen Documentation

To build the documentation, you'll need [doxygen](http://www.doxygen.nl/) installed.  Check the [downloads](http://www.doxygen.nl/download.html) page 
or use your OS package manager.

Next, rerun the above cmake with a `-DBUILD_DOC="ON"` flag before building aws-encryption-sdk-c.

Finally, run either `make doc_doxygen` (Unix), `MSBuild.exe .\doc_doxygen.vcxproj` (Windows) or `xcodebuild -scheme doc_doxygen` (Mac) to generate the documentation.

## Compiling your program using the AWS Encryption SDK for C

Once you have installed the AWS Encryption SDK for C, you are ready to start writing
your own programs with it.

When doing a C compilation (not using the AWS KMS keyring) be sure to include the flags
``-lcrypto -laws-encryption-sdk -laws-c-common``.

When doing a C++ compilation (using the AWS KMS keyring) be sure to include the flags
``-std=c++11 -lcrypto -laws-encryption-sdk -laws-encryption-sdk-cpp -laws-c-common -laws-cpp-sdk-kms -laws-cpp-sdk-core``.

In the examples directory of this repo are several self-standing C and C++ files.
On a successful build, these files will already be compiled in the examples subdirectory
of the build directory. Additionally, if you want a quick test that you have
built and installed the AWS Encryption SDK successfully, you can copy any of
the example files out of that directory and build them yourself.

Here are sample command lines using gcc/g++ to build a couple of the example files,
assuming that the libraries and headers have been installed where your system
knows how to find them.

    g++ -o string string.cpp -std=c++11 -lcrypto -laws-encryption-sdk -laws-encryption-sdk-cpp -laws-c-common -laws-cpp-sdk-kms -laws-cpp-sdk-core
    gcc -o raw_aes_keyring raw_aes_keyring.c -lcrypto -laws-encryption-sdk -laws-c-common

Note that the C++ files using the AWS KMS keyring will require
you to make sure that AWS credentials are set up on your machine to run properly.

## Tips and tricks

When building aws-sdk-cpp, you can save time by only building the subcomponents needed
by the AWS Encryption SDK for C with `-DBUILD_ONLY="kms"`

The `-DENABLE_UNITY_BUILD=ON` option will further speed up the aws-sdk-cpp build.

To enable debug symbols, set `-DCMAKE_BUILD_TYPE=Debug` at initial cmake time,
or use `ccmake .` to update the configuration after the fact.

If desired, you can set the installations to happen in an arbitrary
directory with `-DCMAKE_INSTALL_PREFIX=[path to install to]` as an argument to cmake.

If you set `CMAKE_INSTALL_PREFIX` for the dependencies, when building the AWS
Encryption SDK for C you must either (1) set `CMAKE_INSTALL_PREFIX` to the same path,
which will cause it to pick up the dependencies and install to the same directory
or (2) set `CMAKE_PREFIX_PATH` to include the same path, which will cause it to pick
up the dependencies but NOT install to the same directory.

You can also use `-DOPENSSL_ROOT_DIR=[path to where openssl was installed]` to make
the build use a particular installation of OpenSSL.

By default the cmake for this project detects whether you have aws-sdk-cpp-core
and aws-sdk-cpp-kms installed in a place it can find, and only if so will it build
the C++ components, (enabling use of the AWS KMS keyring.) You can override the detection
logic by setting `-DBUILD_AWS_ENC_SDK_CPP=OFF` to never build the C++ components or
by setting `-DBUILD_AWS_ENC_SDK_CPP=ON` to require building the C++ components (and
fail if the C++ dependencies are not found.)

## License

This library is licensed under the Apache 2.0 License.<|MERGE_RESOLUTION|>--- conflicted
+++ resolved
@@ -9,13 +9,9 @@
 
 [Security issue notifications](./CONTRIBUTING.md#security-issue-notifications)
 
-<<<<<<< HEAD
-## Building the AWS Encryption SDK for C with support for AWS KMS
-=======
 See [Support Policy](./SUPPORT_POLICY.rst) for for details on the current support status of all major versions of this library.
 
-## Dependencies
->>>>>>> c1f37540
+## Building the AWS Encryption SDK for C with support for AWS KMS
 
 We will demonstrate some simple build recipes for Linux, Mac, and Windows operating systems. These 
 recipes assume a newly installed system with default installs of dependency packages.
