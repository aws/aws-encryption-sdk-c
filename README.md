--- conflicted
+++ resolved
@@ -32,14 +32,13 @@
 Once you have built each dependency, you should `make install` it so it can be picked
 up by the next build.
 
-## Building on Linux and Mac
-
-We will demonstrate some simple build recipes for Linux and Mac operating systems.
+## Building the AWS Encryption SDK for C 
+
+We will demonstrate some simple build recipes for Linux, Mac and Windows operating systems.
 First follow the instructions for installing dependencies on your particular platform
-then jump to the common installation instructions for all Linux and Mac systems.
-
-These recipes install everything in the standard directories in /usr/local. See
-the Tips and Tricks section at the end to change your installation directory if desired.
+then jump to the installation instructions. The recipes for Linux and Mac install's everything 
+in the standard directories in /usr/local. See the Tips and Tricks section at the end to change 
+your installation directory if desired.
 
 ### If you are working on an EC2 instance, regardless of operating system
 
@@ -58,43 +57,12 @@
 The yum repo has an old version of CMake, so download CMake 3.9 or later from [their
 website](https://cmake.org/) and make sure cmake is in your path.
 
-<<<<<<< HEAD
-If you intend to use the KMS components to build the AWS Encryption SDK for C, you will have to build 
-the AWS SDK for C++::
-
-    git clone https://github.com/aws/aws-sdk-cpp.git
-    mkdir build-aws-sdk-cpp && cd build-aws-sdk-cpp
-    cmake -DBUILD_SHARED_LIBS=ON -DBUILD_ONLY="kms" -DENABLE_UNITY_BUILD=ON ../aws-sdk-cpp
-    make && sudo make install ; cd ..
-
-If you donot intend to use the KMS components to build the AWS Encryption SDK for C, you will have to build
-aws-c-common from source: 
-
-    git clone https://github.com/awslabs/aws-c-common.git
-    mkdir build-aws-c-common && cd build-aws-c-common
-    cmake -DBUILD_SHARED_LIBS=ON ../aws-c-common
-    make && sudo make install ; cd ..
-
-
-Now you can build the AWS Encryption SDK for C.
-
-    git clone https://github.com/awslabs/aws-encryption-sdk-c.git
-    mkdir build-aws-encryption-sdk-c && cd build-aws-encryption-sdk-c
-    cmake -DBUILD_SHARED_LIBS=ON ../aws-encryption-sdk-c
-    make && sudo make install ; cd ..
-
-## Building on Ubuntu
-=======
 Now follow the "Common installation instructions for Linux and Mac" below.
->>>>>>> 8ff91a27
 
 ### Setting up dependencies on Ubuntu
 
     sudo apt-get update
     sudo apt-get install -y libssl-dev cmake g++ libcurl4-openssl-dev zlib1g-dev
-
-Then just follow the Amazon Linux installation instructions above, starting with
-the AWS SDK for C++ build.
 
 Now follow the "Common installation instructions for Linux and Mac" below.
 
@@ -111,6 +79,16 @@
 
 Now follow the "Common installation instructions for Linux and Mac" below, but note that
 the last step is slightly different on Mac.
+
+### Setting up dependencies on Windows
+
+Start by installing Visual Studio version 15 or later. To inherit the environment variables 
+directly from Visual Studio, we recommend using the x64 Native Tools Command Prompt. 
+You will also require a few basic dependencies:
+
+    git clone https://github.com/Microsoft/vcpkg.git
+    cd vcpkg && .\bootstrap-vcpkg.bat
+    .\vcpkg install curl:x64-windows openssl:x64-windows && cd ..
 
 ### Common installation instructions for Linux and Mac
 
@@ -141,6 +119,37 @@
     cmake -DBUILD_SHARED_LIBS=ON -DBUILD_ONLY="kms" -DENABLE_UNITY_BUILD=ON ../aws-sdk-cpp
     make && sudo make install ; cd ..
 
+Now continue to "Install the AWS Encryption SDK for C" below.
+
+### Installation instructions for Windows
+
+Start these instructions in whatever directory you want to do your build in. You can
+do a C only build, which will not include integration with KMS, or you can do a
+C and C++ build, which will include integration with KMS. Follow one of the two
+subsections below, but not both.
+
+#### (Option 1) C only build prerequisite: Install aws-c-common
+
+    git clone https://github.com/awslabs/aws-c-common.git
+    mkdir build-aws-c-common && cd build-aws-c-common
+    cmake -DCMAKE_INSTALL_PREFIX=%cd%\..\..\install -DCMAKE_BUILD_TYPE=Release -DBUILD_SHARED_LIBS=ON -DCMAKE_TOOLCHAIN_FILE=%cd%\..\vcpkg\scripts\buildsystems\vcpkg.cmake -G Ninja ..\aws-c-common
+    cmake --build . && cmake --build . --target install && cd ..
+
+Now continue to "Install the AWS Encryption SDK for C" below.
+
+#### (Option 2) C and C++ build prerequisite: Install the AWS SDK for C++
+
+Both aws-sdk-cpp and aws-c-common are needed, but the installation of aws-sdk-cpp will handle
+the installation of aws-c-common for you.
+
+Do a KMS-only build of the AWS SDK for C++. If you want to use the AWS SDK for C++ for
+other AWS services, you can omit the kms argument, but the build will take much longer.
+
+    git clone https://github.com/aws/aws-sdk-cpp.git
+    mkdir build-aws-sdk-cpp && cd build-aws-sdk-cpp
+    cmake -DCMAKE_INSTALL_PREFIX=%cd%\..\..\install -DCMAKE_BUILD_TYPE=Release -DBUILD_SHARED_LIBS=ON -DENABLE_UNITY_BUILD=ON -DBUILD_ONLY=kms -DCMAKE_TOOLCHAIN_FILE=%cd%\..\vcpkg\scripts\buildsystems\vcpkg.cmake -G Ninja ..\aws-sdk-cpp
+    cmake --build . && cmake --build . --target install && cd ..
+
 #### Install the AWS Encryption SDK for C
 
 These directions will diverge slightly for Mac, because using brew we installed OpenSSL
@@ -160,41 +169,12 @@
     cmake -DBUILD_SHARED_LIBS=ON -DOPENSSL_ROOT_DIR=/usr/local/opt/openssl\@1.1 ../aws-encryption-sdk-c
     make && sudo make install ; cd ..
 
-## Building on Windows 
-
-To install the AWS Encryption SDK for C in Windows, start by installing Visual Studio version 15 
-or later. To inherit the environment variables directly from Visual Studio, we recommend using the Visual Studio
-developer command prompt. You will also require a few basic dependencies: 
-
-    git clone https://github.com/Microsoft/vcpkg.git
-    cd vcpkg && .\bootstrap-vcpkg.bat
-    .\vcpkg integrate install
-    .\vcpkg install curl:x64-windows openssl:x64-windows && cd ..
-
-If you intend to use the KMS components to build the AWS Encryption SDK for C, you will have to build 
-the AWS SDK for C++:
-    
-    git clone https://github.com/aws/aws-sdk-cpp.git
-    mkdir build-aws-sdk-cpp && cd build-aws-sdk-cpp
-    cmake -DCMAKE_INSTALL_PREFIX=..\..\install -DCMAKE_BUILD_TYPE=Release -DBUILD_SHARED_LIBS=ON -DENABLE_UNITY_BUILD=ON -DBUILD_ONLY=kms -DCMAKE_TOOLCHAIN_FILE=..\vcpkg\scripts\buildsystems\vcpkg.cmake ..\aws-sdk-cpp
-    msbuild.exe ALL_BUILD.vcxproj /p:Configuration=Release
-    msbuild.exe INSTALL.vcxproj /p:Configuration=Release && cd ..
-
-If you donot intend to use the KMS components to build the AWS Encryption SDK for C, you will have to build
-aws-c-common from source: 
-
-    git clone https://github.com/awslabs/aws-c-common.git
-    mkdir build-aws-c-common && cd build-aws-c-common
-    cmake -DCMAKE_INSTALL_PREFIX=..\..\install -DCMAKE_BUILD_TYPE=Release -DBUILD_SHARED_LIBS=ON -DCMAKE_TOOLCHAIN_FILE=..\vcpkg\scripts\buildsystems\vcpkg.cmake ..\aws-c-common
-    msbuild.exe ALL_BUILD.vcxproj /p:Configuration=Release
-    msbuild.exe INSTALL.vcxproj /p:Configuration=Release && cd ..
-
-Now you can build the AWS Encryption SDK for C:
+On Windows: 
 
     git clone https://github.com/awslabs/aws-encryption-sdk-c.git
     mkdir build-aws-encryption-sdk-c && cd build-aws-encryption-sdk-c
-    cmake -DCMAKE_INSTALL_PREFIX=..\..\install -DCMAKE_BUILD_TYPE=Release -DBUILD_SHARED_LIBS=ON -DCMAKE_TOOLCHAIN_FILE=..\vcpkg\scripts\buildsystems\vcpkg.cmake ..\aws-encryption-sdk-c
-    msbuild ALL_BUILD.vcxproj /p:Configuration=Release && cd ..
+    cmake -DCMAKE_INSTALL_PREFIX=%cd%\..\..\install -DCMAKE_BUILD_TYPE=Release -DBUILD_SHARED_LIBS=ON -DCMAKE_TOOLCHAIN_FILE=%cd%\..\vcpkg\scripts\buildsystems\vcpkg.cmake -G Ninja ..\aws-encryption-sdk-c
+    cmake --build . && cmake --build . --target install && cd ..
 
 ## Compiling your program using the AWS Encryption SDK for C
 
