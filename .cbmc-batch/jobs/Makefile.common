--- conflicted
+++ resolved
@@ -19,19 +19,6 @@
 sinclude Makefile.local
 
 ################################################################
-<<<<<<< HEAD
-# Helper-inc must go first, so it can override other includes.
-INC += -I$(SRCDIR)/helper-inc
-INC += -I$(SRCDIR)/c-enc-sdk-inc
-INC += -I$(SRCDIR)/c-common-inc
-INC += -I$(SRCDIR)/c-common-helper-inc
-INC += -I/usr/local/opt/openssl@1.1/include/
-
-CBMC_OBJECT_BITS ?= 8
-CBMCFLAGS +=  --object-bits $(CBMC_OBJECT_BITS)
-DEF += -DCBMC_OBJECT_BITS=$(CBMC_OBJECT_BITS)
-DEF += -DCBMC=1
-=======
 # Define some constants that are hard to reference otherwise
 SPACE :=$() $()
 COMMA :=,
@@ -44,7 +31,6 @@
 GOTO_CC ?= goto-cc
 GOTO_INSTRUMENT ?= goto-instrument
 VIEWER ?= cbmc-viewer
->>>>>>> d719cdb5
 
 ################################################################
 # Define locations and binaries
@@ -91,26 +77,7 @@
 COMMONDIR ?= $(BASEDIR)/$(COMMON_REPO_NAME)
 COMMON_HELPERDIR ?= $(COMMONDIR)/.cbmc-batch
 
-HARNESS_NAME ?= $(ENTRY)_harness.c
-
-################################################################
-<<<<<<< HEAD
-CBMCFLAGS += --bounds-check
-CBMCFLAGS += --div-by-zero-check
-CBMCFLAGS += --float-overflow-check
-CBMCFLAGS += --nan-check
-CBMCFLAGS += --pointer-check
-CBMCFLAGS += --pointer-overflow-check
-CBMCFLAGS += --signed-overflow-check
-CBMCFLAGS += --undefined-shift-check
-CBMCFLAGS += --unsigned-overflow-check
-CBMCFLAGS += --unwind 1
-CBMCFLAGS += --unwinding-assertions
-CBMCFLAGS += $(CBMC_UNWINDSET)
-
-
-UNWIND ?= 0
-=======
+################################################################
 # Setup include directory order
 # Helper-inc must go first, so it can override other includes.
 INC += -I$(SRCDIR)/helper-inc
@@ -123,7 +90,6 @@
 # Temporarily disable UNWIND_GOTO, SIMPLIFY until the feature is
 # stable
 UNWIND_GOTO ?= 0
->>>>>>> d719cdb5
 SIMPLIFY ?= 0
 
 ################################################################
@@ -157,14 +123,6 @@
 REMOVE_FUNCTION_BODY += $(ADDITIONAL_REMOVE_FUNCTION_BODY)
 DEPENDENT_GOTOS = $(patsubst %.c,%.goto,$(DEPENDENCIES))
 
-
-################################################################
-# Preprocess the unwindset
-
-ifneq ($(UNWINDSET),)
-CBMC_UNWINDSET := --unwindset $(subst $(SPACE),$(COMMA),$(strip $(UNWINDSET)))
-endif
-
 ################################################################
 # makes a symlink if one doesn't already exist
 # make_symlink where src dest
@@ -196,10 +154,7 @@
 common-helper-symlinks: common-git linkfarm-dir
 	$(call make_symlink, $(LINKFARM), $(COMMON_HELPERDIR)/include, c-common-helper-inc)
 	$(call make_symlink, $(LINKFARM), $(COMMON_HELPERDIR)/source, c-common-helper-src)
-<<<<<<< HEAD
-=======
 	$(call make_symlink, $(LINKFARM), $(COMMON_HELPERDIR)/stubs, c-common-helper-stubs)
->>>>>>> d719cdb5
 
 enc-sdk-symlinks: linkfarm-dir
 	$(call make_symlink, $(LINKFARM), $(SDKDIR)/include, c-enc-sdk-inc)
@@ -214,8 +169,6 @@
 
 
 fill-linkfarm: harness-symlink enc-sdk-symlinks common-symlinks common-helper-symlinks helper-symlinks
-<<<<<<< HEAD
-=======
 
 ################################################################
 # Other libraries that use this Makefile template may wish to do
@@ -255,26 +208,15 @@
 	$(GOTO_CC) --function $(ENTRY) $(ABSTRACTIONS) $< $(INC) $(DEFINES) -o $@ \
 		2>&1 | tee $(ENTRY)2.log ; exit $${PIPESTATUS[0]}
 endif
->>>>>>> d719cdb5
-
-
-<<<<<<< HEAD
-$(ENTRY)3.goto: $(ENTRY)1.goto
-	 $(GOTO_INSTRUMENT) $(ABSTRACTIONS) --add-library $< $@ \
-		2>&1 | tee $(ENTRY)3.log ; exit $${PIPESTATUS[0]}
-=======
+
+
 ## Temporarily skipped steps
->>>>>>> d719cdb5
 
 # Simplify and constant propagation may benefit from unwinding first
 $(ENTRY)3.goto: $(ENTRY)2.goto
 ifeq ($(UNWIND_GOTO), 1)
 	$(GOTO_INSTRUMENT) $(UNWINDING) $< $@ \
-<<<<<<< HEAD
-		2>&1 | tee $(ENTRY)4.log ; exit $${PIPESTATUS[0]}
-=======
 		2>&1 | tee $(ENTRY)3.log ; exit $${PIPESTATUS[0]}
->>>>>>> d719cdb5
 else
 	cp $< $@
 	echo "Not unwinding goto program" | tee $(ENTRY)3.log ; exit $${PIPESTATUS[0]}
@@ -284,11 +226,7 @@
 $(ENTRY)4.goto: $(ENTRY)3.goto
 ifeq ($(SIMPLIFY), 1)
 	$(GOTO_INSTRUMENT) --generate-function-body '.*' $< $@ \
-<<<<<<< HEAD
-		2>&1 | tee $(ENTRY)5.log ; exit $${PIPESTATUS[0]}
-=======
 		2>&1 | tee $(ENTRY)4.log ; exit $${PIPESTATUS[0]}
->>>>>>> d719cdb5
 else
 	cp $< $@
 	echo "Not generating-function-bodies in goto program" | tee $(ENTRY)4.log ; exit $${PIPESTATUS[0]}
@@ -298,11 +236,7 @@
 $(ENTRY)5.goto: $(ENTRY)4.goto
 ifeq ($(SIMPLIFY), 1)
 	$(GOTO_ANALYZER) --simplify $@ $< \
-<<<<<<< HEAD
-		2>&1 | tee $(ENTRY)6.log ; exit $${PIPESTATUS[0]}
-=======
 		2>&1 | tee $(ENTRY)5.log ; exit $${PIPESTATUS[0]}
->>>>>>> d719cdb5
 else
 	cp $< $@
 	echo "Not simplfying goto program" | tee $(ENTRY)5.log ; exit $${PIPESTATUS[0]}
@@ -311,21 +245,13 @@
 # Simplify the goto program by removing any unused function bodies
 $(ENTRY)6.goto: $(ENTRY)5.goto
 	$(GOTO_INSTRUMENT) --drop-unused-functions $< $@ \
-<<<<<<< HEAD
-		2>&1 | tee $(ENTRY)7.log ; exit $${PIPESTATUS[0]}
-=======
 		2>&1 | tee $(ENTRY)6.log ; exit $${PIPESTATUS[0]}
->>>>>>> d719cdb5
 
 # Simplify the goto program by slicing away initializations of unused
 # global variables
 $(ENTRY)7.goto: $(ENTRY)6.goto
 	$(GOTO_INSTRUMENT) --slice-global-inits $< $@ \
-<<<<<<< HEAD
-		2>&1 | tee $(ENTRY)8.log ; exit $${PIPESTATUS[0]}
-=======
 		2>&1 | tee $(ENTRY)7.log ; exit $${PIPESTATUS[0]}
->>>>>>> d719cdb5
 
 $(ENTRY).goto: $(ENTRY)7.goto
 	cp $< $@
@@ -359,26 +285,15 @@
 	--block coverage.xml \
 	--goto $(ENTRY).goto \
 	--htmldir html \
-<<<<<<< HEAD
-	--srcexclude "(./verification|./tests|./tools|./lib/third_party)" \
-	--result cbmc.log \
-=======
->>>>>>> d719cdb5
 	--property property.xml \
 	--result cbmc.log \
 	--srcdir $(SRCDIR) \
 	--srcexclude "(./verification|./tests|./tools|./lib/third_party)"
 
 clean:
-<<<<<<< HEAD
-	$(RM) $(GOTOS)
-	$(RM) $(OBJS) $(ENTRY).goto
-	$(RM) $(ENTRY)[0-9].goto $(ENTRY)[0-9].log
-=======
 	$(RM) *.goto
 	$(RM) $(DEPENDENT_GOTOS)
 	$(RM) *.log
->>>>>>> d719cdb5
 	$(RM) cbmc.log property.xml coverage.xml TAGS
 	$(RM) *~ \#*
 
@@ -391,88 +306,6 @@
 
 .PHONY: cbmc property coverage report clean veryclean common-symlinks common-git harness-symlink fill-linkfarm helper-symlinks ci-yaml
 
-<<<<<<< HEAD
-.PHONY: cbmc property coverage report clean veryclean common-symlinks common-git harness-symlink fill-linkfarm helper-symlinks ci-yaml
-
-################################################################
-# Launching cbmc on cbmc-batch
-
-BATCH ?= cbmc-batch
-WS ?= ws
-
-define encode_options
-       '=$(shell echo $(1) | sed 's/ ,/ /g' | sed 's/ /;/g')='
-endef
-
-PROPMEM ?= 64000
-COVMEM ?= 64000
-CBMCPKG ?= cbmc-20180820
-BATCHPKG ?= cbmc-batch-20180913
-VIEWERPKG ?= cbmc-viewer-20180913
-
-BATCHFLAGS ?= \
-	--srcdir $(LINKFARM) \
-	--wsdir $(WS) \
-	--jobprefix $(ENTRY) \
-	--no-build \
-	--goto $(ENTRY).goto \
-	--cbmcflags $(call encode_options,$(CBMCFLAGS)) \
-	--property-memory $(PROPMEM) \
-	--coverage-memory $(COVMEM) \
-	--cbmcpkg $(CBMCPKG) \
-	--batchpkg $(BATCHPKG) \
-	--viewerpkg $(VIEWERPKG) \
-	--no-copysrc \
-	--srctarfile $(SRC_TARFILE) \
-	--blddir $(LINKFARM) \
-
-define yaml_encode_options
-       "$(shell echo $(1) | sed 's/ ,/ /g' | sed 's/ /;/g')"
-endef
-
-$(ENTRY).yaml: $(ENTRY).goto Makefile
-	echo 'jobos: ubuntu14' > $@
-	echo 'cbmcpkg: $(CBMCPKG)' >> $@
-	echo 'batchpkg: $(BATCHPKG)' >> $@
-	echo 'viewerpkg: $(VIEWERPKG)' >> $@
-	echo 'goto: $(ENTRY).goto' >> $@
-	echo 'build: true' >> $@
-	echo 'cbmcflags: $(call yaml_encode_options,$(CBMCFLAGS))' >> $@
-	echo 'property_memory: $(PROPMEM)' >> $@
-	echo 'coverage_memory: $(COVMEM)' >> $@
-	echo 'expected: "SUCCESSFUL"' >> $@
-
-batch-yaml: $(ENTRY).yaml
-
-cbmc-batch.yaml: $(ENTRY).goto Makefile
-	echo 'jobos: ubuntu16' > $@
-	echo 'cbmcflags: $(strip $(call yaml_encode_options,$(CBMCFLAGS)))' >> $@
-	echo 'goto: $(ENTRY).goto' >> $@
-	echo 'expected: "SUCCESSFUL"' >> $@
-
-ci-yaml: cbmc-batch.yaml
-
-launch: $(ENTRY).goto Makefile
-	mkdir -p $(WS)
-	cp $(ENTRY).goto $(WS)
-	$(BATCH) $(BATCHFLAGS)
-
-launch-clean:
-	for d in $(ENTRY)*; do \
-	  if [ -d $$d ]; then \
-	    for f in $$d.json $$d.yaml Makefile-$$d; do \
-	      if [ -f $$f ]; then mv $$f $$d; fi \
-	    done\
-	  fi \
-	done
-	$(RM) Makefile-$(ENTRY)-[0-9]*-[0-9]*
-	$(RM) $(ENTRY)-[0-9]*-[0-9]*.json $(ENTRY)-[0-9]*-[0-9]*.yaml
-	$(RM) -r $(WS)
-
-launch-veryclean: launch-clean
-	$(RM) -r $(ENTRY)-[0-9]*-[0-9]*
-=======
 .PHONY: setup_dependencies cbmc property coverage report clean veryclean
 
-include $(HELPERDIR)/jobs/Makefile.cbmc_batch
->>>>>>> d719cdb5
+include $(HELPERDIR)/jobs/Makefile.cbmc_batch